import sys
import pysqlite3

# Ensure Chroma uses pysqlite3 (bundled SQLite) in environments where system sqlite is old
sys.modules["sqlite3"] = pysqlite3
sys.modules["sqlite3.dbapi2"] = pysqlite3.dbapi2
 
import os
import json
import re
import io
import uuid
import time
import queue
import json
import hashlib
import mimetypes
import threading
import subprocess
import zipfile
import base64
import tempfile
from pathlib import Path as _Path
from typing import List, Optional, Dict, Any, Tuple

import requests
from fastapi import FastAPI, UploadFile, File, Query, Body, HTTPException
from fastapi.middleware.cors import CORSMiddleware
from fastapi.responses import FileResponse, StreamingResponse, JSONResponse
from pydantic import BaseModel

# ---------------- Vector DB ----------------
import chromadb

# ---------------- File watching ----------------
from watchdog.observers import Observer
from watchdog.events import FileSystemEventHandler

# ---------------- Document parsing ----------------
from pypdf import PdfReader
from docx import Document
from langchain_text_splitters import RecursiveCharacterTextSplitter
from pdf2image import convert_from_path
import pytesseract
from bs4 import BeautifulSoup
from PIL import Image
import openpyxl
import extract_msg

import traceback

# ---------------- Embeddings: nomic-embed-text via ONNXRuntime ----------------
import onnxruntime as ort
from tokenizers import Tokenizer
import numpy as np

class NomicOnnxEmbedder:
    """
    ONNXRuntime wrapper for nomic-ai/nomic-embed-text local model.

    Expected files under EMBED_MODEL_DIR:
      - tokenizer.json
      - onnx/model.onnx   (change onnx_filename if you want a different variant)
    """
    def __init__(self, model_dir: str, max_len: int = None, onnx_filename: str = "model.onnx"):
        import os
        self.model_dir = model_dir.rstrip("/")
        tok_path = os.path.join(self.model_dir, "tokenizer.json")
        onnx_path = os.path.join(self.model_dir, "onnx", onnx_filename)

        if not os.path.exists(tok_path):
            raise RuntimeError(f"Tokenizer not found: {tok_path}")
        if not os.path.exists(onnx_path):
            raise RuntimeError(f"ONNX model not found: {onnx_path}")

        self.tokenizer = Tokenizer.from_file(tok_path)
        self.max_len = max_len or int(os.getenv("EMBED_MAX_LEN", "2048"))

        # CPU by default; switch to onnxruntime-gpu + CUDA providers if desired
        providers = ort.get_available_providers()
        self.session = ort.InferenceSession(onnx_path, providers=providers)

        # Model I/O signatures
        self.input_names = [i.name for i in self.session.get_inputs()]
        outs = [o.name for o in self.session.get_outputs()]
        if not outs:
            raise RuntimeError("Could not resolve ONNX output name.")
        self.output_name = outs[0]  # often 'last_hidden_state'

    def _prepare_arrays(self, texts):
        max_len = self.max_len
        input_ids, attention_mask = [], []
        for t in texts:
            enc = self.tokenizer.encode(t or "")
            ids = enc.ids[:max_len]
            att = [1] * len(ids)
            if len(ids) < max_len:
                pad = max_len - len(ids)
                ids += [0] * pad
                att += [0] * pad
            input_ids.append(ids)
            attention_mask.append(att)

        # Optional inputs: many BERT-style models require these
        token_type_ids = [[0] * max_len for _ in texts]          # all zeros
        position_ids   = [list(range(max_len)) for _ in texts]   # sometimes expected

        arrays = {
            "input_ids":      np.asarray(input_ids, dtype=np.int64),
            "attention_mask": np.asarray(attention_mask, dtype=np.int64),
            "token_type_ids": np.asarray(token_type_ids, dtype=np.int64),
            "position_ids":   np.asarray(position_ids, dtype=np.int64),
        }
        return arrays

    def _masked_mean_pool(self, token_embs: np.ndarray, attn: np.ndarray) -> np.ndarray:
        """
        token_embs: [B, T, H], attn: [B, T]
        returns: [B, H]
        """
        attn = attn[:, :token_embs.shape[1]].astype(np.float32)
        attn_exp = np.expand_dims(attn, axis=-1)                 # [B, T, 1]
        summed = (token_embs * attn_exp).sum(axis=1)             # [B, H]
        counts = np.clip(attn_exp.sum(axis=1), 1e-6, None)       # [B, 1]
        return summed / counts

    def encode(self, texts, normalize_embeddings: bool = True):
        if not isinstance(texts, list):
            texts = [texts]

        arrays = self._prepare_arrays(texts)

        # Feed ONLY what the model actually requires
        feed = {name: arrays[name] for name in self.input_names if name in arrays}
        missing = [name for name in self.input_names if name not in feed]
        if missing:
            raise RuntimeError(f"Missing inputs not covered by adapter: {missing}")

        out = self.session.run([self.output_name], feed)[0]
        vecs = np.asarray(out, dtype=np.float32)

        # Pool if the model returned token embeddings
        if vecs.ndim == 3:                     # [B, T, H]
            vecs = self._masked_mean_pool(vecs, arrays["attention_mask"])
        elif vecs.ndim == 4:
            vecs = vecs.squeeze()
            if vecs.ndim == 3:
                vecs = self._masked_mean_pool(vecs, arrays["attention_mask"])
        elif vecs.ndim == 1:                   # [H] -> [1, H]
            vecs = vecs[None, :]

        # L2 normalize
        if normalize_embeddings:
            norms = np.linalg.norm(vecs, axis=1, keepdims=True) + 1e-12
            vecs = vecs / norms

        return vecs.tolist()



# ---------------- Configuration ----------------
OLLAMA_URL = os.getenv("OLLAMA_URL", "http://127.0.0.1:11434")
OLLAMA_KEEP_ALIVE = os.getenv("OLLAMA_KEEP_ALIVE", "720m")
EMBED_MODEL_DIR = os.getenv("EMBED_MODEL_DIR", "/opt/adam/models/nomic-ai/nomic-embed-text")
CHAT_MODEL = os.getenv("CHAT_MODEL", "llama3:8b")  # default to fast 8B
CHROMA_DIR = os.getenv("CHROMA_DIR", "/srv/rag/chroma")
WATCH_DIR = os.getenv("WATCH_DIR", "/srv/rag/watched")
UPLOAD_DIR = os.getenv("UPLOAD_DIR", "/srv/rag/uploads")
COLLECTION = os.getenv("COLLECTION", "company_docs")
CHUNK_SIZE = int(os.getenv("CHUNK_SIZE", "1400"))
CHUNK_OVERLAP = int(os.getenv("CHUNK_OVERLAP", "300"))
Q_MAX = int(os.getenv("INGEST_QUEUE_MAX", "8"))
SUMMARY_MODEL = os.getenv("SUMMARY_MODEL", "mistral-7b-instruct")

# ---------------- Model aliasing ----------------
ALIAS_MAP = {
    # Keep any local aliases you still use; avoid mapping removed 70B family
    "Adam Lite": "adam-lite:latest",
    "adam-lite": "adam-lite:latest",
    "llama3:8b": "llama3:8b",
    "mistral-7b-instruct": "mistral-7b-instruct:latest",
}
DEFAULT_MODEL = CHAT_MODEL


def resolve_model(name: Optional[str]) -> str:
    """Return an Ollama model tag given a friendly name or raw tag."""
    if not name:
        return DEFAULT_MODEL
    return ALIAS_MAP.get(name, name)


# Initialize embedder early so startup fails fast if model missing
EMBEDDER = NomicOnnxEmbedder(EMBED_MODEL_DIR)

# ---------------- FastAPI app ----------------
app = FastAPI(title="Local RAG Service")

@app.exception_handler(Exception)
async def all_exception_handler(request, exc):
    tb = "".join(traceback.format_exception(type(exc), exc, exc.__traceback__))
    # Log the full traceback to stdout/journalctl
    print("\n--- Unhandled exception ---\n", tb, flush=True)
    # Return structured JSON so clients don't see plain text "Internal Server Error"
    return JSONResponse(
        status_code=500,
        content={"error": "internal_server_error", "detail": str(exc)},
    )

app.add_middleware(
    CORSMiddleware,
    allow_origins=["*"],
    allow_methods=["*"],
    allow_headers=["*"],
)

client = chromadb.PersistentClient(path=CHROMA_DIR)
collection = client.get_or_create_collection(COLLECTION)
retriever = collection

# ---------------- Helpers ----------------
SUPPORTED = (
    ".pdf", ".docx", ".txt",
    ".md", ".csv", ".log", ".json", ".py", ".cs", ".java",
    ".html", ".htm",
    ".eml", ".msg",
    ".xlsx", ".pptx",
    ".png", ".jpg", ".jpeg", ".tiff", ".tif",
    ".doc", ".rtf",
)


def sha1(path: _Path) -> str:
    h = hashlib.sha1()
    with path.open("rb") as f:
        for chunk in iter(lambda: f.read(8192), b""):
            h.update(chunk)
    return h.hexdigest()


def read_text(path: _Path) -> str:
    ext = path.suffix.lower()

    if ext == ".pdf":
        # pypdf
        try:
            reader = PdfReader(str(path))
            text = "\n".join(p.extract_text() or "" for p in reader.pages)
            if text and len(text.strip()) > 50:
                return text
        except Exception:
            pass
        # pdftotext
        try:
            out = subprocess.run(["pdftotext", "-layout", str(path), "-"],
                                 capture_output=True, text=True, timeout=60)
            if out.stdout and len(out.stdout.strip()) > 50:
                return out.stdout
        except Exception:
            pass
        # OCR
        try:
            images = convert_from_path(str(path))
            ocr_text = []
            for img in images:
                ocr_text.append(pytesseract.image_to_string(img))
            joined = "\n".join(ocr_text)
            if joined.strip():
                return joined
        except Exception:
            pass
        return ""

    elif ext == ".docx":
        try:
            doc = Document(str(path))
            return "\n".join(p.text for p in doc.paragraphs)
        except Exception:
            return ""

    elif ext in (".txt", ".md", ".csv", ".log", ".json", ".py", ".cs", ".java"):
        try:
            return path.read_text(encoding="utf-8", errors="ignore")
        except Exception:
            return ""

    elif ext in (".html", ".htm"):
        try:
            html = path.read_text(encoding="utf-8", errors="ignore")
            soup = BeautifulSoup(html, "lxml")
            return soup.get_text(separator="\n")
        except Exception:
            return ""

    elif ext == ".eml":
        try:
            import email
            msg = email.message_from_bytes(path.read_bytes())
            parts = []
            for part in msg.walk():
                if part.get_content_type() == "text/plain":
                    parts.append(part.get_payload(decode=True).decode(errors="ignore"))
            return "\n".join(parts)
        except Exception:
            return ""

    elif ext == ".msg":
        try:
            m = extract_msg.Message(str(path))
            text = [m.subject or "", m.body or ""]
            return "\n".join([t for t in text if t])
        except Exception:
            return ""

    elif ext == ".xlsx":
        try:
            wb = openpyxl.load_workbook(str(path), data_only=True)
            parts = []
            for ws in wb.worksheets:
                for row in ws.iter_rows(values_only=True):
                    parts.append(" ".join([str(c) for c in row if c is not None]))
            return "\n".join(parts)
        except Exception:
            return ""

    elif ext == ".pptx":
        try:
            from pptx import Presentation
            prs = Presentation(str(path))
            parts = []
            for slide in prs.slides:
                for shp in slide.shapes:
                    if hasattr(shp, "text") and shp.text:
                        parts.append(shp.text)
            return "\n".join(parts)
        except Exception:
            return ""

    elif ext in (".png", ".jpg", ".jpeg", ".tiff", ".tif"):
        try:
            img = Image.open(str(path))
            return pytesseract.image_to_string(img)
        except Exception:
            return ""

    elif ext == ".doc":
        # try antiword
        try:
            out = subprocess.run(["antiword", str(path)], capture_output=True, text=True, timeout=60)
            if out.stdout.strip():
                return out.stdout
        except Exception:
            pass
        # fallback: convert to pdf via libreoffice headless
        try:
            subprocess.run(["libreoffice", "--headless", "--convert-to", "pdf",
                            "--outdir", str(path.parent), str(path)], check=True, timeout=120)
            pdf_path = path.with_suffix(".pdf")
            if pdf_path.exists():
                return read_text(pdf_path)
        except Exception:
            pass
        return ""

    elif ext == ".rtf":
        try:
            out = subprocess.run(["unrtf", "--text", str(path)], capture_output=True, text=True, timeout=60)
            return out.stdout
        except Exception:
            return ""

<<<<<<< HEAD
=======
def summarize_document(text_content):
    prompt = f"""
    Summarize the following document content and extract metadata. 
    Respond only with JSON using this exact format:

    {{
      "summary": "<brief summary of the content>",
      "category": "<one or two word category>",
      "keywords": ["<keyword1>", "<keyword2>", ...]
    }}

    Document:
    {text_content}

    Only respond with valid JSON. Do not include any explanatory text or commentary.
    """

    raw_content = call_llm(prompt)
    print("LLM raw content:", raw_content)

    # Try full JSON parse
    try:
        data = json.loads(raw_content)
    except json.JSONDecodeError:
        match = re.search(r'\{.*?\}', raw_content, re.DOTALL)
        if match:
            try:
                data = json.loads(match.group(0))
            except:
                print("Still failed to parse trimmed JSON.")
                data = {}
        else:
            print("Regex match for JSON failed.")
            data = {}

    summary = data.get("summary", "").strip()
    category = data.get("category", "").strip()
    keywords = data.get("keywords", []) if isinstance(data.get("keywords", []), list) else []

    print(f"Parsed summary: {summary}")
    print(f"Parsed category: {category}")
    print(f"Parsed keywords: {keywords}")

    return summary, category, keywords


# ---------------- API Endpoints ----------------
@app.post("/query")
def query_api(body: QueryBody):
    if body.org or body.category or body.doc_code or body.owner:
        hits = search_filtered(body.query, k=body.k,
                               source=None, org=body.org, category=body.category,
                               doc_code=body.doc_code, owner=body.owner)
>>>>>>> 3cbb0071
    else:
        try:
            return path.read_text(encoding="utf-8", errors="ignore")
        except Exception:
            return ""


def chunk_text(text: str, size: int = CHUNK_SIZE, overlap: int = CHUNK_OVERLAP) -> List[str]:
    text = text.strip()
    if not text:
        return []
    splitter = RecursiveCharacterTextSplitter(
        chunk_size=size,
        chunk_overlap=overlap,
        separators=["\n\n", "\n", ". ", " ", ""],
    )
    return splitter.split_text(text)


def embed(texts: List[str]) -> List[List[float]]:
    return EMBEDDER.encode(texts, normalize_embeddings=True)


HEADER_FOOTER_RE = re.compile(r'^(Page\b|Revision\b)', re.IGNORECASE)
SIGNATURE_RE = re.compile(r'\n(?:Regards|Sincerely|Thank you|Thanks|Best)[\s\S]*$', re.IGNORECASE)
LEGAL_RE = re.compile(r'\n(?:Confidentiality Notice|DISCLAIMER:)[\s\S]*$', re.IGNORECASE)

def clean_document_text(text: str) -> str:
    """Basic cleanup: remove headers/footers, signatures, and normalize whitespace."""
    text = text.replace('\r\n', '\n').replace('\r', '\n')
    lines = []
    for ln in text.split('\n'):
        st = ln.strip()
        if HEADER_FOOTER_RE.match(st):
            continue
        lines.append(st)
    cleaned = '\n'.join(lines)
    cleaned = SIGNATURE_RE.sub('', cleaned)
    cleaned = LEGAL_RE.sub('', cleaned)
    cleaned = re.sub(r'\n{2,}', '\n', cleaned)
    cleaned = re.sub(r'[ \t]{2,}', ' ', cleaned)
    return cleaned.strip()


def summarize_document(text: str) -> Tuple[str, str, List[str]]:
    """Use a local LLM to summarize and classify the document."""
    prompt = (
        "Please summarize the following document. "
        "Return only JSON in this format: {\"summary\": \"...\", \"category\": \"...\", \"keywords\": [\"...\"]}. "
        "Document:\n" + text[:4000]
    )

    summary, category, keywords = "", "", []
    try:
        r = requests.post(
            f"{OLLAMA_URL}/api/chat",
            json={
                "model": resolve_model(SUMMARY_MODEL),
                "messages": [{"role": "user", "content": prompt}],
                "stream": False,
                "options": {"temperature": 0},
                "keep_alive": OLLAMA_KEEP_ALIVE,
            },
            timeout=120,
        )
        if r.status_code == 200:
            try:
                content = (r.json().get("message") or {}).get("content", "").strip()
                print("LLM raw content:", content)
            except Exception as e:
                print(f"Warning: unable to read LLM response: {e}")
                return summary, category, keywords

            # strip optional Markdown code fences
            if content.startswith("```"):
                content = re.sub(r"^```(?:json)?\n", "", content)
                content = re.sub(r"\n```$", "", content)

            data = None
            try:
                data = json.loads(content)
            except Exception:
                match = re.search(r"{[\s\S]*}", content)
                if match:
                    try:
                        data = json.loads(match.group(0))
                    except Exception:
                        pass

            if not isinstance(data, dict):
                print(f"Warning: unable to parse LLM JSON output. Raw content: {content}")
                print("Parsed summary:", summary)
                print("Parsed category:", category)
                print("Parsed keywords:", keywords)
                return summary, category, keywords

            summary = str(data.get("summary", "") or "").strip()
            category = str(data.get("category", "") or "").strip()
            kw = data.get("keywords", [])
            if isinstance(kw, str):
                keywords = [k.strip() for k in re.split(r"[ ,\n]+", kw) if k.strip()]
            elif isinstance(kw, list):
                keywords = [str(k).strip() for k in kw if str(k).strip()]
            else:
                keywords = []
            print("Parsed summary:", summary)
            print("Parsed category:", category)
            print("Parsed keywords:", keywords)
            return summary, category, keywords
        else:
            print(f"Warning: summarize_document HTTP {r.status_code}: {r.text}")
    except Exception as e:
        print(f"Warning: summarize_document request failed: {e}")

    print("Parsed summary:", summary)
    print("Parsed category:", category)
    print("Parsed keywords:", keywords)
    return summary, category, keywords


def upsert_document(path: _Path, source: str) -> int:
    text = read_text(path)
    if not text:
        return 0
    text = clean_document_text(text)
    if len(text) < 500:
        return 0
    summary, category, keywords = summarize_document(text)
    try:
        collection.delete(where={"path": str(path)})
    except Exception:
        pass

    chunks = chunk_text(text)
    if not chunks:
        return 0
    embs = embed(chunks)

    doc_sha = sha1(path)
    ids = [f"{doc_sha}:{i}" for i in range(len(chunks))]
    base_meta = {
        "source": source,
        "path": str(path),
        "summary": summary,
        "category": category,
        "keywords": keywords,
    }
    metas = []
    for i in range(len(chunks)):
        m = _sanitize_metadata(dict(base_meta))
        m["chunk"] = i
        metas.append(m)
    collection.upsert(ids=ids, documents=chunks, metadatas=metas, embeddings=embs)
    return len(chunks)


def _sanitize_metadata(meta: Dict[str, Any]) -> Dict[str, Any]:
    import json
    safe: Dict[str, Any] = {}
    for k, v in (meta or {}).items():
        if isinstance(v, (str, int, float, bool)) or v is None:
            safe[k] = v
        elif isinstance(v, (list, dict, tuple, set)):
            try:
                safe[k] = json.dumps(v, ensure_ascii=False)
            except Exception:
                safe[k] = str(v)
        else:
            safe[k] = str(v)
    return safe



# -------- New: upsert pre-parsed TEXT (SharePoint path) --------
def upsert_text(doc_id: str, text: str, base_meta: Dict[str, Any]) -> int:
    """Upsert pre-parsed TEXT (string) as chunks+embeddings, storing ONLY embeddings+metadata."""
    text = clean_document_text(text or "")
    if len(text) < 500:
        raise ValueError("document under 500 characters after cleanup")

    try:
        collection.delete(where={"doc_id": doc_id})
    except Exception:
        pass
    chunks = chunk_text(text)
    if not chunks:
        return 0
    embs = embed(chunks)
    ids = [f"{doc_id}:{i}" for i in range(len(chunks))]

    # Ensure LLM metadata fields are strings / JSON-serializable
    meta = dict(base_meta or {})
    if not meta.get("summary") and not meta.get("category") and not meta.get("keywords"):
        s, c, k = summarize_document(text)
        meta.update({"summary": s, "category": c, "keywords": k})

    summary = meta.get("summary", "")
    category = meta.get("category", "")
    keywords = meta.get("keywords", [])

    if not isinstance(summary, str):
        try:
            summary = json.dumps(summary, ensure_ascii=False)
        except Exception:
            summary = str(summary)
    if not isinstance(category, str):
        category = str(category)
    if not isinstance(keywords, str):
        try:
            keywords = json.dumps(keywords, ensure_ascii=False)
        except Exception:
            keywords = str(keywords)

    meta.update({"summary": summary, "category": category, "keywords": keywords})
    print(f"upsert_text metadata summary={summary!r}, category={category!r}, keywords={keywords}")

    metas = []
    for i in range(len(chunks)):
        m = dict(meta)
        m["doc_id"] = doc_id
        m["chunk"] = i
        m = _sanitize_metadata(m)
        metas.append(m)
    collection.upsert(ids=ids, documents=chunks, metadatas=metas, embeddings=embs)
    return len(chunks)


def search(query: str, k: int = 4) -> List[Dict[str, Any]]:
    qemb = embed([query])[0]
    res = collection.query(query_embeddings=[qemb], n_results=k,
                           include=["documents", "metadatas", "distances"])
    docs = (res.get("documents") or [[]])[0]
    metas = (res.get("metadatas") or [[]])[0]
    dists = (res.get("distances") or [[]])[0]
    return [{"text": d, "meta": m, "score": float(1.0 / (1e-5 + dist))}
            for d, m, dist in zip(docs, metas, dists)]


def hybrid_rerank(query: str, retriever, reranker_model_name: str,
                  initial_k: int = 15, final_k: int = 5,
                  where: Optional[Dict[str, Any]] = None) -> List[Dict[str, Any]]:
    """Retrieve top N chunks via Chroma then rerank them with an LLM."""
    qemb = embed([query])[0]
    query_kwargs = {
        "query_embeddings": [qemb],
        "n_results": initial_k,
        "include": ["documents", "metadatas", "distances"],
    }
    if where:
        query_kwargs["where"] = where
    res = retriever.query(**query_kwargs)
    docs = (res.get("documents") or [[]])[0]
    metas = (res.get("metadatas") or [[]])[0]
    dists = (res.get("distances") or [[]])[0]
    chunks = [{"text": d, "meta": m, "score": float(1.0 / (1e-5 + dist))}
              for d, m, dist in zip(docs, metas, dists)]
    if not chunks:
        return []

    snippet_lines = []
    for i, ch in enumerate(chunks, 1):
        snippet = (ch.get("text") or "")[:200].replace("\n", " ")
        snippet_lines.append(f"{i}. {snippet}")

    user_prompt = (
        f"Query: {query}\n\n" +
        "\n".join(snippet_lines) +
        "\n\nReturn the numbers of the five most relevant chunks in order, comma-separated."
    )

    messages = [
        {"role": "system", "content": "You rank chunks by relevance."},
        {"role": "user", "content": user_prompt},
    ]

    try:
        r = requests.post(
            f"{OLLAMA_URL}/api/chat",
            json={
                "model": reranker_model_name,
                "messages": messages,
                "stream": False,
                "options": {"temperature": 0},
                "keep_alive": OLLAMA_KEEP_ALIVE,
            },
            timeout=60,
        )
        if r.status_code == 200:
            text = (r.json().get("message") or {}).get("content", "")
            order = [int(n) for n in re.findall(r"\d+", text) if 1 <= int(n) <= len(chunks)]
            ranked = [chunks[i - 1] for i in order if 1 <= i <= len(chunks)]
            ranked += [chunks[i] for i in range(len(chunks)) if (i + 1) not in order]
            return ranked[:final_k]
    except Exception as e:
        print("Hybrid rerank failed:", e)
    return chunks[:final_k]


def rerank_sources(question: str, chunks: List[Dict[str, Any]]) -> List[Dict[str, Any]]:
    """Rerank retrieved chunks using Mistral based on relevance to the question."""
    if not chunks:
        return []
    top = chunks[:10]
    prompt_lines = [
        f"Given the question: {question}",
        "Rank the following snippets in order of relevance to the question.",
        "Respond with a comma-separated list of snippet numbers in ranked order.",
        "Snippets:"
    ]
    snippet_lines = []
    for i, ch in enumerate(top, 1):
        snippet = (ch.get("text") or "")[:200].replace("\n", " ")
        snippet_lines.append(f"{i}. {snippet}")
    user_prompt = "\n".join(prompt_lines + snippet_lines)

    messages = [
        {"role": "system", "content": "You rank text snippets by relevance."},
        {"role": "user", "content": user_prompt},
    ]
    try:
        r = requests.post(
            f"{OLLAMA_URL}/api/chat",
            json={
                "model": "mistral-7b-instruct",
                "messages": messages,
                "stream": False,
                "options": {"temperature": 0},
                "keep_alive": OLLAMA_KEEP_ALIVE,
            },
            timeout=60,
        )
        if r.status_code == 200:
            text = (r.json().get("message") or {}).get("content", "")
            order = [int(n) for n in re.findall(r"\d+", text) if 1 <= int(n) <= len(top)]
            ranked = [top[i - 1] for i in order if 1 <= i <= len(top)]
            ranked += [top[i] for i in range(len(top)) if (i + 1) not in order]
            return ranked[:5]
    except Exception as e:
        print("Rerank failed:", e)
    return top[:5]


def _dehedge(text: str) -> str:
    patterns = [
        r'(?i)^\s*(according to|based on|from)\s+(the\s+)?(provided|given)\s+(context|information|documents)\s*[:,\-]*\s*',
        r'(?i)^\s*(according to|based on)\s+(the\s+)?document(s)?\s*[:,\-]*\s*',
    ]
    for p in patterns:
        text = re.sub(p, "", text, count=1)
    return text.strip()

def ask_with_context(question: str, hits: List[dict], chat_history: Optional[List[dict]] = None, model: Optional[str] = None) -> str:
    ql = (question or "").lower()

    meta_triggers = [
        "your name", "what is your name", "what's your name",
        "who are you", "who is adam", "what does adam stand for",
        "what are you", "introduce yourself"
    ]
    if any(t in ql for t in meta_triggers):
        return "I am Adam - the Amentum Document and Assistance Model (ADAM)."

    context = "\n\n".join([f"[{i+1}] {h['text']}" for i, h in enumerate(hits)])

    sys_prompt = (
        "You are Adam — the Amentum Document and Assistance Model (ADAM). "
        "Answer directly and succinctly. Do not start with phrases like "
        "'According to the provided context'. Use ONLY the provided context for factual claims and insert "
        "inline bracket citations like [1], [2] right after the sentence they support. "
        "Do not append a 'Sources:' section. If the answer is not in the context, say you do not know."
    )

    messages = [{"role": "system", "content": sys_prompt}]
    if chat_history:
        messages.extend(chat_history)
    prompt = f"Context:\n{context}\n\nQuestion: {question}\nAnswer:"
    messages.append({"role": "user", "content": prompt})

    model_tag = resolve_model(model)

    try:
        r = requests.post(
            f"{OLLAMA_URL}/api/chat",
            json={
                "model": model_tag,
                "messages": messages,
                "stream": False,
                "options": {"temperature": 0.2, "num_predict": 1024, "top_p": 0.95},
                "keep_alive": OLLAMA_KEEP_ALIVE  # keep the 8B resident
            },
            timeout=120
        )
    except Exception as e:
        raise HTTPException(status_code=502, detail=f"Ollama connection error: {e}")

    if r.status_code != 200:
        body = r.text
        if len(body) > 800:
            body = body[:800] + "...(truncated)"
        raise HTTPException(status_code=502, detail=f"Ollama status {r.status_code}: {body}")

    try:
        j = r.json()
    except Exception:
        body = r.text
        if len(body) > 800:
            body = body[:800] + "...(truncated)"
        raise HTTPException(status_code=502, detail=f"Ollama returned non-JSON: {body}")

    msg = j.get("message") or {}
    content = msg.get("content") or j.get("content") or ""

    if not content.strip() and hits:
        top = (hits[0].get("text") or "").strip()
        if top and len(top) <= 200 and any(p in ql for p in ["what does", "say", "content", "quote", "exact text"]):
            return f'It says: "{{ " ".join(top.split()) }}" [1].'

    return _dehedge(content)


def filter_cited_sources(answer: str, chunks: List[Dict[str, Any]]) -> List[Dict[str, Any]]:
    """Return only chunks whose text shares keywords with the answer and are cited."""
    if not answer or not chunks:
        return []
    used = {int(n) for n in re.findall(r"\[(\d+)\]", answer) if n.isdigit()}
    if not used:
        return []
    answer_words = set(re.findall(r"\b\w{4,}\b", answer.lower()))
    filtered = []
    for ch in chunks:
        idx = ch.get("index")
        if idx not in used:
            continue
        snippet_words = set(re.findall(r"\b\w{4,}\b", (ch.get("text") or "").lower()))
        if len(answer_words & snippet_words) >= 3:
            filtered.append(ch)
    return filtered

def rewrite_prompt(prompt: str) -> str:
    """Use Mistral to safely rewrite vague prompts, without changing intent."""
    try:
        messages = [
            {
                "role": "system",
                "content": (
                    "You are a helpful assistant that rewrites vague document questions into clearer, more precise ones "
                    "without changing their meaning. Do NOT guess or introduce new topics. "
                    "Only rewrite if the original query is unclear or incomplete."
                )
            },
            {
                "role": "user",
                "content": f"Original query: {prompt}\n\nRewritten query:"
            }
        ]

        r = requests.post(
            f"{OLLAMA_URL}/api/chat",
            json={
                "model": "mistral-7b-instruct",
                "messages": messages,
                "stream": False,
                "options": {"temperature": 0.3},
                "keep_alive": OLLAMA_KEEP_ALIVE
            },
            timeout=30
        )

        if r.status_code == 200:
            j = r.json()
            rewritten = (j.get("message") or {}).get("content", "").strip()

            # Basic sanity check: don't allow rewrites that lose all original keywords
            if rewritten and any(word.lower() in rewritten.lower() for word in prompt.split()):
                return rewritten

        return prompt  # fallback if empty or invalid rewrite
    except Exception as e:
        print("Prompt rewrite failed:", e)
        return prompt

# ---- API models & endpoints ----
class QueryBody(BaseModel):
    query: str
    k: int = 4
    history: Optional[List[dict]] = None
    model: Optional[str] = None  # "Adam Large", "Adam Lite", or raw Ollama tag
    # New optional filters (non-breaking)
    org: Optional[str] = None
    category: Optional[str] = None
    doc_code: Optional[str] = None
    owner: Optional[str] = None
    rewrite: bool = True


class QueryResponse(BaseModel):
    """Response schema for the /query endpoint."""
    answer: str
    sources: List[Dict[str, Any]]
    original_query: str
    rewritten_query: str
    prompt_rewritten: bool


@app.post("/query", response_model=QueryResponse)
def query_api(body: QueryBody) -> QueryResponse:
    if body.rewrite:
        rewritten_query_raw = rewrite_prompt(body.query).strip()
        m = re.search(r"Rewritten Query:\s*(.*)", rewritten_query_raw, re.DOTALL)
        if m:
            rewritten_query = m.group(1).strip()
        else:
            rewritten_query = next(
                (ln.strip() for ln in rewritten_query_raw.splitlines() if ln.strip()),
                body.query,
            )
        prompt_rewritten = rewritten_query != body.query
    else:
        rewritten_query = body.query
        prompt_rewritten = False

    where: Optional[Dict[str, Any]] = None
    if body.org or body.category or body.doc_code or body.owner:
        where = {}
        if body.org:
            where["org"] = body.org
        if body.category:
            where["category"] = body.category
        if body.doc_code:
            where["doc_code"] = body.doc_code
        if body.owner:
            where["owner"] = body.owner

    hits = hybrid_rerank(rewritten_query, retriever, "llama3:8b", where=where)
    for idx, h in enumerate(hits, 1):
        h["index"] = idx

    answer = ask_with_context(rewritten_query, hits, chat_history=body.history, model=body.model)

    rich = []
    for h in hits:
        meta = h.get("meta", {}) or {}
        rich.append({
            "index": h.get("index"),
            "title": meta.get("title"),
            "org": meta.get("org"),
            "category": meta.get("category"),
            "version": meta.get("version"),
            "revision_date": meta.get("revision_date"),
            "doc_code": meta.get("doc_code"),
            "sp_web_url": meta.get("sp_web_url"),
            "path": meta.get("path"),   # present for legacy local docs
            "score": h.get("score"),
            "snippet": (h.get("text") or "")[:400],
        })

    return QueryResponse(
        answer=answer,
        sources=rich,
        original_query=body.query,
        rewritten_query=rewritten_query,
        prompt_rewritten=prompt_rewritten,
    )


@app.post("/upload")
def upload_api(file: UploadFile = File(...)):
    dest = _Path(UPLOAD_DIR) / file.filename
    dest.parent.mkdir(parents=True, exist_ok=True)
    with dest.open("wb") as f:
        f.write(file.file.read())
    n = upsert_document(dest, source="upload")
    return {"ok": True, "chunks": n, "path": str(dest)}


@app.post("/reindex")
def reindex_api():
    root = _Path(WATCH_DIR)
    count, total_chunks = 0, 0
    if not root.exists():
        return {"files": 0, "chunks": 0}
    for path in root.rglob("*"):
        if path.is_file() and path.suffix.lower() in SUPPORTED:
            n = upsert_document(path, source="watched")
            total_chunks += n
            count += 1
    return {"files": count, "chunks": total_chunks}


@app.get("/status")
def status():
    try:
        cnt = collection.count()
    except Exception:
        cnt = None
    return {"ok": True, "collection": COLLECTION, "count": cnt, "supported": list(SUPPORTED)}


@app.delete("/delete")
def delete_by_path(path: str = Query(..., description="absolute file path stored in metadata")):
    try:
        collection.delete(where={"path": path})
        return {"ok": True, "path": path}
    except Exception as e:
        return {"ok": False, "error": str(e)}


@app.post("/search")
def search_only(payload: dict = Body(...)):
    q = payload.get("query", "")
    k = int(payload.get("k", 4))
    return {"results": search(q, k=k)}


@app.get("/list")
def list_docs(limit: int = 10000):
    data = collection.get(include=["metadatas"], limit=limit)
    paths = sorted({(m or {}).get("path", "unknown") for m in data.get("metadatas", [])})
    return {"count": len(paths), "paths": paths}


@app.post("/reset")
def reset_api():
    try:
        client.delete_collection(COLLECTION)
    except Exception:
        pass
    global collection
    collection = client.get_or_create_collection(COLLECTION)
    return {"ok": True}

@app.get("/ollama_health")
def ollama_health():
    try:
        r = requests.get(f"{OLLAMA_URL}/api/tags", timeout=10)
        ct = r.headers.get("content-type", "")
        body = r.json() if "application/json" in ct else r.text
        return {"ok": r.status_code == 200, "status": r.status_code, "body": body}
    except Exception as e:
        raise HTTPException(status_code=502, detail=f"Ollama unreachable: {e}")

@app.get("/embed_health")
def embed_health():
    try:
        vec = EMBEDDER.encode(["hello world"])[0]
        return {"ok": True, "dim": len(vec), "preview": vec[:8]}
    except Exception as e:
        raise HTTPException(status_code=500, detail=f"Embed error: {e}")


@app.get("/list_docs")
def list_documents():
    try:
        collection = collection = client.get_or_create_collection(COLLECTION)

        # Fetch all document entries with metadata
        results = collection.get(include=["metadatas", "documents"], limit=10000)

        docs = []
        for i in range(len(results["ids"])):
            meta = results["metadatas"][i] or {}
            doc_info = {
                "doc_id": results["ids"][i],
                "metadata": meta,
            }
         
         
            docs.append(doc_info)

        return JSONResponse(content={"documents": docs, "count": len(docs)})

    except Exception as e:
        return JSONResponse(status_code=500, content={"error": str(e)})


# ---- folder watcher ----
class Handler(FileSystemEventHandler):
    def on_created(self, event):
        if event.is_directory:
            return
        p = _Path(event.src_path)
        if p.suffix.lower() in SUPPORTED:
            try:
                upsert_document(p, source="watched")
            except Exception as e:
                print("ingest error:", e)

    def on_modified(self, event):
        self.on_created(event)


if _Path(WATCH_DIR).exists():
    obs = Observer()
    obs.schedule(Handler(), WATCH_DIR, recursive=True)
    obs.start()


# ---------------- Ingest queue & jobs ----------------
INGEST_Q: "queue.Queue[tuple[str,str,str]]" = queue.Queue(maxsize=Q_MAX)
JOBS: dict[str, dict] = {}


def _ingest_worker():
    while True:
        job_id, path, source = INGEST_Q.get()
        try:
            t0 = time.time()
            chunks = upsert_document(_Path(path), source=source)
            JOBS[job_id] = {"status": "done", "path": path, "chunks": chunks, "ms": int((time.time() - t0) * 1000)}
        except Exception as e:
            JOBS[job_id] = {"status": "error", "path": path, "error": str(e)}
        finally:
            INGEST_Q.task_done()


threading.Thread(target=_ingest_worker, daemon=True).start()


@app.post("/upload_async")
def upload_async_api(file: UploadFile = File(...)):
    dest = _Path(UPLOAD_DIR) / file.filename
    dest.parent.mkdir(parents=True, exist_ok=True)
    with dest.open("wb") as f:
        f.write(file.file.read())
    jid = str(uuid.uuid4())
    JOBS[jid] = {"status": "queued", "path": str(dest)}
    try:
        INGEST_Q.put_nowait((jid, str(dest), "upload"))
    except queue.Full:
        JOBS[jid] = {"status": "error", "path": str(dest), "error": "ingest queue is full"}
    return {"ok": True, "job_id": jid, "path": str(dest)}


@app.get("/jobs")
def list_jobs():
    keys = list(JOBS.keys())[-200:]
    return {k: JOBS[k] for k in keys}


@app.get("/jobs/{job_id}")
def job_status(job_id: str):
    return JOBS.get(job_id, {"status": "unknown"})


# ---------------- Downloads ----------------
def _is_under_allowed(p: _Path) -> bool:
    roots = [_Path(UPLOAD_DIR).resolve(), _Path(WATCH_DIR).resolve()]
    try:
        rp = p.resolve()
        for r in roots:
            try:
                if rp.is_relative_to(r.resolve()):
                    return True
            except AttributeError:
                # Python 3.9 doesn't have Path.is_relative_to
                if str(rp).startswith(str(r.resolve()) + os.sep):
                    return True
        return False
    except Exception:
        return False


@app.get("/download")
def download(path: str, inline: bool = False):
    p = _Path(path)
    if not p.exists() or not p.is_file():
        raise HTTPException(404, "file not found")
    if not _is_under_allowed(p):
        raise HTTPException(403, "forbidden path")

    mt, _ = mimetypes.guess_type(str(p))
    resp = FileResponse(
        path=str(p),
        media_type=mt or "application/octet-stream",
        filename=p.name,
    )
    if inline:
        resp.headers["Content-Disposition"] = f'inline; filename="{p.name}"'
    return resp


class ZipRequest(BaseModel):
    paths: List[str]


@app.post("/download_zip")
def download_zip(req: ZipRequest):
    buf = io.BytesIO()
    with zipfile.ZipFile(buf, "w", zipfile.ZIP_DEFLATED) as z:
        for raw in req.paths or []:
            p = _Path(raw)
            if not (p.exists() and p.is_file() and _is_under_allowed(p)):
                continue
            z.write(str(p), arcname=p.name)
    buf.seek(0)
    headers = {"Content-Disposition": 'attachment; filename="documents.zip"'}
    return StreamingResponse(buf, media_type="application/zip", headers=headers)


# ---------------- Filtered search ----------------
def search_filtered(
    query: str,
    k: int = 4,
    path: Optional[str] = None,
    paths: Optional[List[str]] = None,
    prefix: Optional[str] = None,
    source: Optional[str] = None,
    org: Optional[str] = None,
    category: Optional[str] = None,
    doc_code: Optional[str] = None,
    owner: Optional[str] = None,
) -> List[Dict[str, Any]]:
    qemb = embed([query])[0]
    include = ["documents", "metadatas", "distances"]

    def to_hits(res):
        docs = (res.get("documents") or [[]])[0]
        metas = (res.get("metadatas") or [[]])[0]
        dists = (res.get("distances") or [[]])[0]
        return [{"text": d, "meta": m, "score": float(1.0 / (1e-5 + dist))}
                for d, m, dist in zip(docs, metas, dists)]

    results: List[Dict[str, Any]] = []

    if path:
        res = collection.query(query_embeddings=[qemb], n_results=max(k, 8),
                               include=include, where={"path": path})
        results.extend(to_hits(res))
    elif paths:
        for p in paths:
            res = collection.query(query_embeddings=[qemb], n_results=max(2, k // max(1, len(paths))) + 6,
                                   include=include, where={"path": p})
            results.extend(to_hits(res))
    elif prefix:
        try:
            res = collection.query(query_embeddings=[qemb], n_results=max(k, 12),
                                   include=include, where={"path": {"$contains": prefix}})
            results.extend(to_hits(res))
        except Exception:
            res = collection.query(query_embeddings=[qemb], n_results=max(k * 5, 20), include=include)
            results.extend([h for h in to_hits(res) if str(h["meta"].get("path", "")).startswith(prefix)])
    elif source or org or category or doc_code or owner:
        where: Dict[str, Any] = {}
        if source:   where["source"] = source
        if org:      where["org"] = org
        if category: where["category"] = category
        if doc_code: where["doc_code"] = doc_code
        if owner:    where["owner"] = owner
        res = collection.query(query_embeddings=[qemb], n_results=max(k, 12),
                               include=include, where=where)
        results.extend(to_hits(res))
    else:
        res = collection.query(query_embeddings=[qemb], n_results=k, include=include)
        results.extend(to_hits(res))

    seen: Dict[Tuple[Any, Any], Dict[str, Any]] = {}
    for h in results:
        key = (h["meta"].get("doc_id") or h["meta"].get("path"), h["meta"].get("chunk"))
        if key not in seen or h["score"] > seen[key]["score"]:
            seen[key] = h
    hits = sorted(seen.values(), key=lambda x: x["score"], reverse=True)[:k]
    return hits


@app.post("/query_path")
def query_path(body: Dict[str, Any] = Body(...)):
    query = body.get("query", "")
    k = int(body.get("k", 4))
    history = body.get("history")
    path = body.get("path")
    paths = body.get("paths")
    prefix = body.get("prefix")
    source = body.get("source")
    model = body.get("model")

    org = body.get("org")
    category = body.get("category")
    doc_code = body.get("doc_code")
    owner = body.get("owner")

    hits = search_filtered(query, k=10, path=path, paths=paths, prefix=prefix, source=source,
                           org=org, category=category, doc_code=doc_code, owner=owner)
    hits = rerank_sources(query, hits)
    for idx, h in enumerate(hits, 1):
        h["index"] = idx
    answer = ask_with_context(query, hits, chat_history=history, model=model)
    filtered = filter_cited_sources(answer, hits)
    return {"answer": answer, "sources": filtered}


# ---------------- New: Pydantic model for SharePoint ingest ----------------
class IngestDocument(BaseModel):
    # Identity & links (from SharePoint)
    sp_site_id: Optional[str] = None
    sp_list_id: Optional[str] = None
    sp_item_id: Optional[str] = None
    sp_drive_id: Optional[str] = None
    sp_file_id: Optional[str] = None
    sp_web_url: str

    # Versioning
    etag: Optional[str] = None
    version_label: Optional[str] = None

    # Core metadata
    title: Optional[str] = None
    doc_code: Optional[str] = None
    org_code: Optional[str] = None
    org: Optional[str] = None
    category: Optional[str] = None
    owner: Optional[str] = None
    version: Optional[str] = None
    revision_date: Optional[str] = None
    latest_review_date: Optional[str] = None
    document_review_date: Optional[str] = None
    review_approval_date: Optional[str] = None
    keywords: Optional[List[str]] = None
    enterprise_keywords: Optional[List[str]] = None
    association_ids: Optional[List[str]] = None
    domain: Optional[str] = "HR"
    allowed_groups: Optional[List[str]] = None

    # Content options (you’ll use content_bytes)
    file_name: Optional[str] = None
    content_bytes: Optional[str] = None   # base64 of the file bytes
    text_content: Optional[str] = None    # if you pre-extract text in your SP worker

    # Optional overrides
    chunk_size: Optional[int] = None
    chunk_overlap: Optional[int] = None
    persist: Optional[bool] = False       # ignored; never persist files locally


# ---------------- New: SharePoint-first ingest (no local persistence) ----------------
@app.post("/ingest_document")
def ingest_document_api(body: IngestDocument):
    """
    Accept SharePoint metadata + content (base64 bytes or pre-extracted text),
    parse to text in-memory (if needed), chunk, embed, upsert. No file persistence.
    """
    # Use per-request chunk overrides if provided
    global CHUNK_SIZE, CHUNK_OVERLAP
    orig_size, orig_overlap = CHUNK_SIZE, CHUNK_OVERLAP
    try:
        if body.chunk_size: CHUNK_SIZE = int(body.chunk_size)
        if body.chunk_overlap: CHUNK_OVERLAP = int(body.chunk_overlap)

        # Build stable versioned doc_id
        version_key = body.version_label or body.etag or "v1"
        spid = str(body.sp_item_id or body.sp_file_id or body.sp_web_url)
        doc_id = f"{spid}:{version_key}"

        # Base metadata attached to every chunk
        base_meta = {
            "source": "sharepoint",
            "sp_site_id": body.sp_site_id,
            "sp_list_id": body.sp_list_id,
            "sp_item_id": body.sp_item_id,
            "sp_drive_id": body.sp_drive_id,
            "sp_file_id": body.sp_file_id,
            "sp_web_url": body.sp_web_url,
            "etag": body.etag,
            "version_label": body.version_label,
            "summary" : "",
            "title": body.title,
            "doc_code": body.doc_code,
            "org_code": body.org_code,
            "org": body.org,
            "category": body.category,
            "owner": body.owner,
            "version": body.version,
            "revision_date": body.revision_date,
            "latest_review_date": body.latest_review_date,
            "document_review_date": body.document_review_date,
            "review_approval_date": body.review_approval_date,
            "keywords": body.keywords or [],
            "enterprise_keywords": body.enterprise_keywords or [],
            "association_ids": body.association_ids or [],
            "domain": body.domain or "HR",
            "allowed_groups": body.allowed_groups or ["AllEmployees"],
        }

        # 1) If text provided, use directly (fastest)
        if body.text_content and str(body.text_content).strip():
            text = clean_document_text(body.text_content)
            if len(text) < 500:
                raise HTTPException(status_code=400, detail="document under 500 characters after cleanup")
            summary, category, keywords  = summarize_document(text)
            meta = dict(base_meta)
            meta.update({"summary": summary, "category": category, "keywords": keywords})
            n = upsert_text(doc_id, text, meta)
            return {"ok": True, "doc_id": doc_id, "chunks": n, "used": "text_content", "summary":summary}

        # 2) Else parse from base64 content bytes ephemerally
        if body.content_bytes:
            raw = base64.b64decode(body.content_bytes)
            suffix = _Path(body.file_name).suffix if body.file_name else ""
            with tempfile.NamedTemporaryFile(delete=False, suffix=suffix) as tf:
                tmp = _Path(tf.name)
                tf.write(raw)
            try:
                text = read_text(tmp)
            finally:
                try:
                    tmp.unlink(missing_ok=True)
                except TypeError:
                    if tmp.exists():
                        tmp.unlink()
            text = clean_document_text(text)
            if len(text) < 500:
                raise HTTPException(status_code=400, detail="document under 500 characters after cleanup")
            summary, category, keywords = summarize_document(text)
            meta = dict(base_meta)
            meta.update({"summary": summary, "category": category, "keywords": keywords})
            n = upsert_text(doc_id, text, meta)
            return {"ok": True, "doc_id": doc_id, "chunks": n, "used": "content_bytes"}

        raise HTTPException(status_code=400, detail="Provide either text_content or content_bytes.")
    finally:
        CHUNK_SIZE, CHUNK_OVERLAP = orig_size, orig_overlap


# ---------------- New: Delete by SharePoint identity ----------------
@app.delete("/delete_sp")
def delete_by_sp(sp_item_id: Optional[str] = Query(None),
                 sp_file_id: Optional[str] = Query(None),
                 version: Optional[str] = Query(None),
                 etag: Optional[str] = Query(None)):
    """
    Delete all chunks for a SharePoint document identity. If version/etag is
    supplied, only that version is removed; otherwise all versions are removed.
    """
    where: Dict[str, Any] = {}
    if sp_item_id:
        where["sp_item_id"] = sp_item_id
    if sp_file_id:
        where["sp_file_id"] = sp_file_id
    if not where:
        raise HTTPException(400, "Provide sp_item_id or sp_file_id")
    if version:
        where["version_label"] = version
    if etag:
        where["etag"] = etag
    try:
        collection.delete(where=where)
        return {"ok": True, "where": where}
    except Exception as e:
        return {"ok": False, "error": str(e), "where": where}<|MERGE_RESOLUTION|>--- conflicted
+++ resolved
@@ -1,19 +1,17 @@
 import sys
 import pysqlite3
 
-# Ensure Chroma uses pysqlite3 (bundled SQLite) in environments where system sqlite is old
+# Ensure Chroma uses pysqlite3 in environments where system sqlite is old
 sys.modules["sqlite3"] = pysqlite3
 sys.modules["sqlite3.dbapi2"] = pysqlite3.dbapi2
- 
+
 import os
 import json
 import re
-import io
 import uuid
 import time
 import queue
-import json
-import hashlib
+import io
 import mimetypes
 import threading
 import subprocess
@@ -21,191 +19,42 @@
 import base64
 import tempfile
 from pathlib import Path as _Path
-from typing import List, Optional, Dict, Any, Tuple
+from typing import Any, Dict, Optional, List
 
 import requests
 from fastapi import FastAPI, UploadFile, File, Query, Body, HTTPException
 from fastapi.middleware.cors import CORSMiddleware
 from fastapi.responses import FileResponse, StreamingResponse, JSONResponse
-from pydantic import BaseModel
-
-# ---------------- Vector DB ----------------
-import chromadb
-
-# ---------------- File watching ----------------
 from watchdog.observers import Observer
 from watchdog.events import FileSystemEventHandler
-
-# ---------------- Document parsing ----------------
-from pypdf import PdfReader
-from docx import Document
-from langchain_text_splitters import RecursiveCharacterTextSplitter
-from pdf2image import convert_from_path
-import pytesseract
-from bs4 import BeautifulSoup
-from PIL import Image
-import openpyxl
-import extract_msg
-
 import traceback
 
-# ---------------- Embeddings: nomic-embed-text via ONNXRuntime ----------------
-import onnxruntime as ort
-from tokenizers import Tokenizer
-import numpy as np
-
-class NomicOnnxEmbedder:
-    """
-    ONNXRuntime wrapper for nomic-ai/nomic-embed-text local model.
-
-    Expected files under EMBED_MODEL_DIR:
-      - tokenizer.json
-      - onnx/model.onnx   (change onnx_filename if you want a different variant)
-    """
-    def __init__(self, model_dir: str, max_len: int = None, onnx_filename: str = "model.onnx"):
-        import os
-        self.model_dir = model_dir.rstrip("/")
-        tok_path = os.path.join(self.model_dir, "tokenizer.json")
-        onnx_path = os.path.join(self.model_dir, "onnx", onnx_filename)
-
-        if not os.path.exists(tok_path):
-            raise RuntimeError(f"Tokenizer not found: {tok_path}")
-        if not os.path.exists(onnx_path):
-            raise RuntimeError(f"ONNX model not found: {onnx_path}")
-
-        self.tokenizer = Tokenizer.from_file(tok_path)
-        self.max_len = max_len or int(os.getenv("EMBED_MAX_LEN", "2048"))
-
-        # CPU by default; switch to onnxruntime-gpu + CUDA providers if desired
-        providers = ort.get_available_providers()
-        self.session = ort.InferenceSession(onnx_path, providers=providers)
-
-        # Model I/O signatures
-        self.input_names = [i.name for i in self.session.get_inputs()]
-        outs = [o.name for o in self.session.get_outputs()]
-        if not outs:
-            raise RuntimeError("Could not resolve ONNX output name.")
-        self.output_name = outs[0]  # often 'last_hidden_state'
-
-    def _prepare_arrays(self, texts):
-        max_len = self.max_len
-        input_ids, attention_mask = [], []
-        for t in texts:
-            enc = self.tokenizer.encode(t or "")
-            ids = enc.ids[:max_len]
-            att = [1] * len(ids)
-            if len(ids) < max_len:
-                pad = max_len - len(ids)
-                ids += [0] * pad
-                att += [0] * pad
-            input_ids.append(ids)
-            attention_mask.append(att)
-
-        # Optional inputs: many BERT-style models require these
-        token_type_ids = [[0] * max_len for _ in texts]          # all zeros
-        position_ids   = [list(range(max_len)) for _ in texts]   # sometimes expected
-
-        arrays = {
-            "input_ids":      np.asarray(input_ids, dtype=np.int64),
-            "attention_mask": np.asarray(attention_mask, dtype=np.int64),
-            "token_type_ids": np.asarray(token_type_ids, dtype=np.int64),
-            "position_ids":   np.asarray(position_ids, dtype=np.int64),
-        }
-        return arrays
-
-    def _masked_mean_pool(self, token_embs: np.ndarray, attn: np.ndarray) -> np.ndarray:
-        """
-        token_embs: [B, T, H], attn: [B, T]
-        returns: [B, H]
-        """
-        attn = attn[:, :token_embs.shape[1]].astype(np.float32)
-        attn_exp = np.expand_dims(attn, axis=-1)                 # [B, T, 1]
-        summed = (token_embs * attn_exp).sum(axis=1)             # [B, H]
-        counts = np.clip(attn_exp.sum(axis=1), 1e-6, None)       # [B, 1]
-        return summed / counts
-
-    def encode(self, texts, normalize_embeddings: bool = True):
-        if not isinstance(texts, list):
-            texts = [texts]
-
-        arrays = self._prepare_arrays(texts)
-
-        # Feed ONLY what the model actually requires
-        feed = {name: arrays[name] for name in self.input_names if name in arrays}
-        missing = [name for name in self.input_names if name not in feed]
-        if missing:
-            raise RuntimeError(f"Missing inputs not covered by adapter: {missing}")
-
-        out = self.session.run([self.output_name], feed)[0]
-        vecs = np.asarray(out, dtype=np.float32)
-
-        # Pool if the model returned token embeddings
-        if vecs.ndim == 3:                     # [B, T, H]
-            vecs = self._masked_mean_pool(vecs, arrays["attention_mask"])
-        elif vecs.ndim == 4:
-            vecs = vecs.squeeze()
-            if vecs.ndim == 3:
-                vecs = self._masked_mean_pool(vecs, arrays["attention_mask"])
-        elif vecs.ndim == 1:                   # [H] -> [1, H]
-            vecs = vecs[None, :]
-
-        # L2 normalize
-        if normalize_embeddings:
-            norms = np.linalg.norm(vecs, axis=1, keepdims=True) + 1e-12
-            vecs = vecs / norms
-
-        return vecs.tolist()
-
-
-
-# ---------------- Configuration ----------------
-OLLAMA_URL = os.getenv("OLLAMA_URL", "http://127.0.0.1:11434")
-OLLAMA_KEEP_ALIVE = os.getenv("OLLAMA_KEEP_ALIVE", "720m")
-EMBED_MODEL_DIR = os.getenv("EMBED_MODEL_DIR", "/opt/adam/models/nomic-ai/nomic-embed-text")
-CHAT_MODEL = os.getenv("CHAT_MODEL", "llama3:8b")  # default to fast 8B
-CHROMA_DIR = os.getenv("CHROMA_DIR", "/srv/rag/chroma")
-WATCH_DIR = os.getenv("WATCH_DIR", "/srv/rag/watched")
-UPLOAD_DIR = os.getenv("UPLOAD_DIR", "/srv/rag/uploads")
-COLLECTION = os.getenv("COLLECTION", "company_docs")
-CHUNK_SIZE = int(os.getenv("CHUNK_SIZE", "1400"))
-CHUNK_OVERLAP = int(os.getenv("CHUNK_OVERLAP", "300"))
-Q_MAX = int(os.getenv("INGEST_QUEUE_MAX", "8"))
-SUMMARY_MODEL = os.getenv("SUMMARY_MODEL", "mistral-7b-instruct")
-
-# ---------------- Model aliasing ----------------
-ALIAS_MAP = {
-    # Keep any local aliases you still use; avoid mapping removed 70B family
-    "Adam Lite": "adam-lite:latest",
-    "adam-lite": "adam-lite:latest",
-    "llama3:8b": "llama3:8b",
-    "mistral-7b-instruct": "mistral-7b-instruct:latest",
-}
-DEFAULT_MODEL = CHAT_MODEL
-
-
-def resolve_model(name: Optional[str]) -> str:
-    """Return an Ollama model tag given a friendly name or raw tag."""
-    if not name:
-        return DEFAULT_MODEL
-    return ALIAS_MAP.get(name, name)
-
-
-# Initialize embedder early so startup fails fast if model missing
-EMBEDDER = NomicOnnxEmbedder(EMBED_MODEL_DIR)
-
-# ---------------- FastAPI app ----------------
+import config
+from config import (
+    OLLAMA_URL,
+    OLLAMA_KEEP_ALIVE,
+    WATCH_DIR,
+    UPLOAD_DIR,
+    COLLECTION,
+    Q_MAX,
+    collection,
+    SUPPORTED,
+)
+from models import QueryBody, ZipRequest, IngestDocument
+from db import upsert_document, upsert_text, search, search_filtered
+from qa import ask_with_context
+from doc_utils import read_text
+
+
 app = FastAPI(title="Local RAG Service")
+
 
 @app.exception_handler(Exception)
 async def all_exception_handler(request, exc):
     tb = "".join(traceback.format_exception(type(exc), exc, exc.__traceback__))
-    # Log the full traceback to stdout/journalctl
     print("\n--- Unhandled exception ---\n", tb, flush=True)
-    # Return structured JSON so clients don't see plain text "Internal Server Error"
-    return JSONResponse(
-        status_code=500,
-        content={"error": "internal_server_error", "detail": str(exc)},
-    )
+    return JSONResponse(status_code=500, content={"error": "internal_server_error", "detail": str(exc)})
+
 
 app.add_middleware(
     CORSMiddleware,
@@ -214,163 +63,7 @@
     allow_headers=["*"],
 )
 
-client = chromadb.PersistentClient(path=CHROMA_DIR)
-collection = client.get_or_create_collection(COLLECTION)
-retriever = collection
-
-# ---------------- Helpers ----------------
-SUPPORTED = (
-    ".pdf", ".docx", ".txt",
-    ".md", ".csv", ".log", ".json", ".py", ".cs", ".java",
-    ".html", ".htm",
-    ".eml", ".msg",
-    ".xlsx", ".pptx",
-    ".png", ".jpg", ".jpeg", ".tiff", ".tif",
-    ".doc", ".rtf",
-)
-
-
-def sha1(path: _Path) -> str:
-    h = hashlib.sha1()
-    with path.open("rb") as f:
-        for chunk in iter(lambda: f.read(8192), b""):
-            h.update(chunk)
-    return h.hexdigest()
-
-
-def read_text(path: _Path) -> str:
-    ext = path.suffix.lower()
-
-    if ext == ".pdf":
-        # pypdf
-        try:
-            reader = PdfReader(str(path))
-            text = "\n".join(p.extract_text() or "" for p in reader.pages)
-            if text and len(text.strip()) > 50:
-                return text
-        except Exception:
-            pass
-        # pdftotext
-        try:
-            out = subprocess.run(["pdftotext", "-layout", str(path), "-"],
-                                 capture_output=True, text=True, timeout=60)
-            if out.stdout and len(out.stdout.strip()) > 50:
-                return out.stdout
-        except Exception:
-            pass
-        # OCR
-        try:
-            images = convert_from_path(str(path))
-            ocr_text = []
-            for img in images:
-                ocr_text.append(pytesseract.image_to_string(img))
-            joined = "\n".join(ocr_text)
-            if joined.strip():
-                return joined
-        except Exception:
-            pass
-        return ""
-
-    elif ext == ".docx":
-        try:
-            doc = Document(str(path))
-            return "\n".join(p.text for p in doc.paragraphs)
-        except Exception:
-            return ""
-
-    elif ext in (".txt", ".md", ".csv", ".log", ".json", ".py", ".cs", ".java"):
-        try:
-            return path.read_text(encoding="utf-8", errors="ignore")
-        except Exception:
-            return ""
-
-    elif ext in (".html", ".htm"):
-        try:
-            html = path.read_text(encoding="utf-8", errors="ignore")
-            soup = BeautifulSoup(html, "lxml")
-            return soup.get_text(separator="\n")
-        except Exception:
-            return ""
-
-    elif ext == ".eml":
-        try:
-            import email
-            msg = email.message_from_bytes(path.read_bytes())
-            parts = []
-            for part in msg.walk():
-                if part.get_content_type() == "text/plain":
-                    parts.append(part.get_payload(decode=True).decode(errors="ignore"))
-            return "\n".join(parts)
-        except Exception:
-            return ""
-
-    elif ext == ".msg":
-        try:
-            m = extract_msg.Message(str(path))
-            text = [m.subject or "", m.body or ""]
-            return "\n".join([t for t in text if t])
-        except Exception:
-            return ""
-
-    elif ext == ".xlsx":
-        try:
-            wb = openpyxl.load_workbook(str(path), data_only=True)
-            parts = []
-            for ws in wb.worksheets:
-                for row in ws.iter_rows(values_only=True):
-                    parts.append(" ".join([str(c) for c in row if c is not None]))
-            return "\n".join(parts)
-        except Exception:
-            return ""
-
-    elif ext == ".pptx":
-        try:
-            from pptx import Presentation
-            prs = Presentation(str(path))
-            parts = []
-            for slide in prs.slides:
-                for shp in slide.shapes:
-                    if hasattr(shp, "text") and shp.text:
-                        parts.append(shp.text)
-            return "\n".join(parts)
-        except Exception:
-            return ""
-
-    elif ext in (".png", ".jpg", ".jpeg", ".tiff", ".tif"):
-        try:
-            img = Image.open(str(path))
-            return pytesseract.image_to_string(img)
-        except Exception:
-            return ""
-
-    elif ext == ".doc":
-        # try antiword
-        try:
-            out = subprocess.run(["antiword", str(path)], capture_output=True, text=True, timeout=60)
-            if out.stdout.strip():
-                return out.stdout
-        except Exception:
-            pass
-        # fallback: convert to pdf via libreoffice headless
-        try:
-            subprocess.run(["libreoffice", "--headless", "--convert-to", "pdf",
-                            "--outdir", str(path.parent), str(path)], check=True, timeout=120)
-            pdf_path = path.with_suffix(".pdf")
-            if pdf_path.exists():
-                return read_text(pdf_path)
-        except Exception:
-            pass
-        return ""
-
-    elif ext == ".rtf":
-        try:
-            out = subprocess.run(["unrtf", "--text", str(path)], capture_output=True, text=True, timeout=60)
-            return out.stdout
-        except Exception:
-            return ""
-
-<<<<<<< HEAD
-=======
+
 def summarize_document(text_content):
     prompt = f"""
     Summarize the following document content and extract metadata. 
@@ -424,551 +117,15 @@
         hits = search_filtered(body.query, k=body.k,
                                source=None, org=body.org, category=body.category,
                                doc_code=body.doc_code, owner=body.owner)
->>>>>>> 3cbb0071
     else:
-        try:
-            return path.read_text(encoding="utf-8", errors="ignore")
-        except Exception:
-            return ""
-
-
-def chunk_text(text: str, size: int = CHUNK_SIZE, overlap: int = CHUNK_OVERLAP) -> List[str]:
-    text = text.strip()
-    if not text:
-        return []
-    splitter = RecursiveCharacterTextSplitter(
-        chunk_size=size,
-        chunk_overlap=overlap,
-        separators=["\n\n", "\n", ". ", " ", ""],
-    )
-    return splitter.split_text(text)
-
-
-def embed(texts: List[str]) -> List[List[float]]:
-    return EMBEDDER.encode(texts, normalize_embeddings=True)
-
-
-HEADER_FOOTER_RE = re.compile(r'^(Page\b|Revision\b)', re.IGNORECASE)
-SIGNATURE_RE = re.compile(r'\n(?:Regards|Sincerely|Thank you|Thanks|Best)[\s\S]*$', re.IGNORECASE)
-LEGAL_RE = re.compile(r'\n(?:Confidentiality Notice|DISCLAIMER:)[\s\S]*$', re.IGNORECASE)
-
-def clean_document_text(text: str) -> str:
-    """Basic cleanup: remove headers/footers, signatures, and normalize whitespace."""
-    text = text.replace('\r\n', '\n').replace('\r', '\n')
-    lines = []
-    for ln in text.split('\n'):
-        st = ln.strip()
-        if HEADER_FOOTER_RE.match(st):
-            continue
-        lines.append(st)
-    cleaned = '\n'.join(lines)
-    cleaned = SIGNATURE_RE.sub('', cleaned)
-    cleaned = LEGAL_RE.sub('', cleaned)
-    cleaned = re.sub(r'\n{2,}', '\n', cleaned)
-    cleaned = re.sub(r'[ \t]{2,}', ' ', cleaned)
-    return cleaned.strip()
-
-
-def summarize_document(text: str) -> Tuple[str, str, List[str]]:
-    """Use a local LLM to summarize and classify the document."""
-    prompt = (
-        "Please summarize the following document. "
-        "Return only JSON in this format: {\"summary\": \"...\", \"category\": \"...\", \"keywords\": [\"...\"]}. "
-        "Document:\n" + text[:4000]
-    )
-
-    summary, category, keywords = "", "", []
-    try:
-        r = requests.post(
-            f"{OLLAMA_URL}/api/chat",
-            json={
-                "model": resolve_model(SUMMARY_MODEL),
-                "messages": [{"role": "user", "content": prompt}],
-                "stream": False,
-                "options": {"temperature": 0},
-                "keep_alive": OLLAMA_KEEP_ALIVE,
-            },
-            timeout=120,
-        )
-        if r.status_code == 200:
-            try:
-                content = (r.json().get("message") or {}).get("content", "").strip()
-                print("LLM raw content:", content)
-            except Exception as e:
-                print(f"Warning: unable to read LLM response: {e}")
-                return summary, category, keywords
-
-            # strip optional Markdown code fences
-            if content.startswith("```"):
-                content = re.sub(r"^```(?:json)?\n", "", content)
-                content = re.sub(r"\n```$", "", content)
-
-            data = None
-            try:
-                data = json.loads(content)
-            except Exception:
-                match = re.search(r"{[\s\S]*}", content)
-                if match:
-                    try:
-                        data = json.loads(match.group(0))
-                    except Exception:
-                        pass
-
-            if not isinstance(data, dict):
-                print(f"Warning: unable to parse LLM JSON output. Raw content: {content}")
-                print("Parsed summary:", summary)
-                print("Parsed category:", category)
-                print("Parsed keywords:", keywords)
-                return summary, category, keywords
-
-            summary = str(data.get("summary", "") or "").strip()
-            category = str(data.get("category", "") or "").strip()
-            kw = data.get("keywords", [])
-            if isinstance(kw, str):
-                keywords = [k.strip() for k in re.split(r"[ ,\n]+", kw) if k.strip()]
-            elif isinstance(kw, list):
-                keywords = [str(k).strip() for k in kw if str(k).strip()]
-            else:
-                keywords = []
-            print("Parsed summary:", summary)
-            print("Parsed category:", category)
-            print("Parsed keywords:", keywords)
-            return summary, category, keywords
-        else:
-            print(f"Warning: summarize_document HTTP {r.status_code}: {r.text}")
-    except Exception as e:
-        print(f"Warning: summarize_document request failed: {e}")
-
-    print("Parsed summary:", summary)
-    print("Parsed category:", category)
-    print("Parsed keywords:", keywords)
-    return summary, category, keywords
-
-
-def upsert_document(path: _Path, source: str) -> int:
-    text = read_text(path)
-    if not text:
-        return 0
-    text = clean_document_text(text)
-    if len(text) < 500:
-        return 0
-    summary, category, keywords = summarize_document(text)
-    try:
-        collection.delete(where={"path": str(path)})
-    except Exception:
-        pass
-
-    chunks = chunk_text(text)
-    if not chunks:
-        return 0
-    embs = embed(chunks)
-
-    doc_sha = sha1(path)
-    ids = [f"{doc_sha}:{i}" for i in range(len(chunks))]
-    base_meta = {
-        "source": source,
-        "path": str(path),
-        "summary": summary,
-        "category": category,
-        "keywords": keywords,
-    }
-    metas = []
-    for i in range(len(chunks)):
-        m = _sanitize_metadata(dict(base_meta))
-        m["chunk"] = i
-        metas.append(m)
-    collection.upsert(ids=ids, documents=chunks, metadatas=metas, embeddings=embs)
-    return len(chunks)
-
-
-def _sanitize_metadata(meta: Dict[str, Any]) -> Dict[str, Any]:
-    import json
-    safe: Dict[str, Any] = {}
-    for k, v in (meta or {}).items():
-        if isinstance(v, (str, int, float, bool)) or v is None:
-            safe[k] = v
-        elif isinstance(v, (list, dict, tuple, set)):
-            try:
-                safe[k] = json.dumps(v, ensure_ascii=False)
-            except Exception:
-                safe[k] = str(v)
-        else:
-            safe[k] = str(v)
-    return safe
-
-
-
-# -------- New: upsert pre-parsed TEXT (SharePoint path) --------
-def upsert_text(doc_id: str, text: str, base_meta: Dict[str, Any]) -> int:
-    """Upsert pre-parsed TEXT (string) as chunks+embeddings, storing ONLY embeddings+metadata."""
-    text = clean_document_text(text or "")
-    if len(text) < 500:
-        raise ValueError("document under 500 characters after cleanup")
-
-    try:
-        collection.delete(where={"doc_id": doc_id})
-    except Exception:
-        pass
-    chunks = chunk_text(text)
-    if not chunks:
-        return 0
-    embs = embed(chunks)
-    ids = [f"{doc_id}:{i}" for i in range(len(chunks))]
-
-    # Ensure LLM metadata fields are strings / JSON-serializable
-    meta = dict(base_meta or {})
-    if not meta.get("summary") and not meta.get("category") and not meta.get("keywords"):
-        s, c, k = summarize_document(text)
-        meta.update({"summary": s, "category": c, "keywords": k})
-
-    summary = meta.get("summary", "")
-    category = meta.get("category", "")
-    keywords = meta.get("keywords", [])
-
-    if not isinstance(summary, str):
-        try:
-            summary = json.dumps(summary, ensure_ascii=False)
-        except Exception:
-            summary = str(summary)
-    if not isinstance(category, str):
-        category = str(category)
-    if not isinstance(keywords, str):
-        try:
-            keywords = json.dumps(keywords, ensure_ascii=False)
-        except Exception:
-            keywords = str(keywords)
-
-    meta.update({"summary": summary, "category": category, "keywords": keywords})
-    print(f"upsert_text metadata summary={summary!r}, category={category!r}, keywords={keywords}")
-
-    metas = []
-    for i in range(len(chunks)):
-        m = dict(meta)
-        m["doc_id"] = doc_id
-        m["chunk"] = i
-        m = _sanitize_metadata(m)
-        metas.append(m)
-    collection.upsert(ids=ids, documents=chunks, metadatas=metas, embeddings=embs)
-    return len(chunks)
-
-
-def search(query: str, k: int = 4) -> List[Dict[str, Any]]:
-    qemb = embed([query])[0]
-    res = collection.query(query_embeddings=[qemb], n_results=k,
-                           include=["documents", "metadatas", "distances"])
-    docs = (res.get("documents") or [[]])[0]
-    metas = (res.get("metadatas") or [[]])[0]
-    dists = (res.get("distances") or [[]])[0]
-    return [{"text": d, "meta": m, "score": float(1.0 / (1e-5 + dist))}
-            for d, m, dist in zip(docs, metas, dists)]
-
-
-def hybrid_rerank(query: str, retriever, reranker_model_name: str,
-                  initial_k: int = 15, final_k: int = 5,
-                  where: Optional[Dict[str, Any]] = None) -> List[Dict[str, Any]]:
-    """Retrieve top N chunks via Chroma then rerank them with an LLM."""
-    qemb = embed([query])[0]
-    query_kwargs = {
-        "query_embeddings": [qemb],
-        "n_results": initial_k,
-        "include": ["documents", "metadatas", "distances"],
-    }
-    if where:
-        query_kwargs["where"] = where
-    res = retriever.query(**query_kwargs)
-    docs = (res.get("documents") or [[]])[0]
-    metas = (res.get("metadatas") or [[]])[0]
-    dists = (res.get("distances") or [[]])[0]
-    chunks = [{"text": d, "meta": m, "score": float(1.0 / (1e-5 + dist))}
-              for d, m, dist in zip(docs, metas, dists)]
-    if not chunks:
-        return []
-
-    snippet_lines = []
-    for i, ch in enumerate(chunks, 1):
-        snippet = (ch.get("text") or "")[:200].replace("\n", " ")
-        snippet_lines.append(f"{i}. {snippet}")
-
-    user_prompt = (
-        f"Query: {query}\n\n" +
-        "\n".join(snippet_lines) +
-        "\n\nReturn the numbers of the five most relevant chunks in order, comma-separated."
-    )
-
-    messages = [
-        {"role": "system", "content": "You rank chunks by relevance."},
-        {"role": "user", "content": user_prompt},
-    ]
-
-    try:
-        r = requests.post(
-            f"{OLLAMA_URL}/api/chat",
-            json={
-                "model": reranker_model_name,
-                "messages": messages,
-                "stream": False,
-                "options": {"temperature": 0},
-                "keep_alive": OLLAMA_KEEP_ALIVE,
-            },
-            timeout=60,
-        )
-        if r.status_code == 200:
-            text = (r.json().get("message") or {}).get("content", "")
-            order = [int(n) for n in re.findall(r"\d+", text) if 1 <= int(n) <= len(chunks)]
-            ranked = [chunks[i - 1] for i in order if 1 <= i <= len(chunks)]
-            ranked += [chunks[i] for i in range(len(chunks)) if (i + 1) not in order]
-            return ranked[:final_k]
-    except Exception as e:
-        print("Hybrid rerank failed:", e)
-    return chunks[:final_k]
-
-
-def rerank_sources(question: str, chunks: List[Dict[str, Any]]) -> List[Dict[str, Any]]:
-    """Rerank retrieved chunks using Mistral based on relevance to the question."""
-    if not chunks:
-        return []
-    top = chunks[:10]
-    prompt_lines = [
-        f"Given the question: {question}",
-        "Rank the following snippets in order of relevance to the question.",
-        "Respond with a comma-separated list of snippet numbers in ranked order.",
-        "Snippets:"
-    ]
-    snippet_lines = []
-    for i, ch in enumerate(top, 1):
-        snippet = (ch.get("text") or "")[:200].replace("\n", " ")
-        snippet_lines.append(f"{i}. {snippet}")
-    user_prompt = "\n".join(prompt_lines + snippet_lines)
-
-    messages = [
-        {"role": "system", "content": "You rank text snippets by relevance."},
-        {"role": "user", "content": user_prompt},
-    ]
-    try:
-        r = requests.post(
-            f"{OLLAMA_URL}/api/chat",
-            json={
-                "model": "mistral-7b-instruct",
-                "messages": messages,
-                "stream": False,
-                "options": {"temperature": 0},
-                "keep_alive": OLLAMA_KEEP_ALIVE,
-            },
-            timeout=60,
-        )
-        if r.status_code == 200:
-            text = (r.json().get("message") or {}).get("content", "")
-            order = [int(n) for n in re.findall(r"\d+", text) if 1 <= int(n) <= len(top)]
-            ranked = [top[i - 1] for i in order if 1 <= i <= len(top)]
-            ranked += [top[i] for i in range(len(top)) if (i + 1) not in order]
-            return ranked[:5]
-    except Exception as e:
-        print("Rerank failed:", e)
-    return top[:5]
-
-
-def _dehedge(text: str) -> str:
-    patterns = [
-        r'(?i)^\s*(according to|based on|from)\s+(the\s+)?(provided|given)\s+(context|information|documents)\s*[:,\-]*\s*',
-        r'(?i)^\s*(according to|based on)\s+(the\s+)?document(s)?\s*[:,\-]*\s*',
-    ]
-    for p in patterns:
-        text = re.sub(p, "", text, count=1)
-    return text.strip()
-
-def ask_with_context(question: str, hits: List[dict], chat_history: Optional[List[dict]] = None, model: Optional[str] = None) -> str:
-    ql = (question or "").lower()
-
-    meta_triggers = [
-        "your name", "what is your name", "what's your name",
-        "who are you", "who is adam", "what does adam stand for",
-        "what are you", "introduce yourself"
-    ]
-    if any(t in ql for t in meta_triggers):
-        return "I am Adam - the Amentum Document and Assistance Model (ADAM)."
-
-    context = "\n\n".join([f"[{i+1}] {h['text']}" for i, h in enumerate(hits)])
-
-    sys_prompt = (
-        "You are Adam — the Amentum Document and Assistance Model (ADAM). "
-        "Answer directly and succinctly. Do not start with phrases like "
-        "'According to the provided context'. Use ONLY the provided context for factual claims and insert "
-        "inline bracket citations like [1], [2] right after the sentence they support. "
-        "Do not append a 'Sources:' section. If the answer is not in the context, say you do not know."
-    )
-
-    messages = [{"role": "system", "content": sys_prompt}]
-    if chat_history:
-        messages.extend(chat_history)
-    prompt = f"Context:\n{context}\n\nQuestion: {question}\nAnswer:"
-    messages.append({"role": "user", "content": prompt})
-
-    model_tag = resolve_model(model)
-
-    try:
-        r = requests.post(
-            f"{OLLAMA_URL}/api/chat",
-            json={
-                "model": model_tag,
-                "messages": messages,
-                "stream": False,
-                "options": {"temperature": 0.2, "num_predict": 1024, "top_p": 0.95},
-                "keep_alive": OLLAMA_KEEP_ALIVE  # keep the 8B resident
-            },
-            timeout=120
-        )
-    except Exception as e:
-        raise HTTPException(status_code=502, detail=f"Ollama connection error: {e}")
-
-    if r.status_code != 200:
-        body = r.text
-        if len(body) > 800:
-            body = body[:800] + "...(truncated)"
-        raise HTTPException(status_code=502, detail=f"Ollama status {r.status_code}: {body}")
-
-    try:
-        j = r.json()
-    except Exception:
-        body = r.text
-        if len(body) > 800:
-            body = body[:800] + "...(truncated)"
-        raise HTTPException(status_code=502, detail=f"Ollama returned non-JSON: {body}")
-
-    msg = j.get("message") or {}
-    content = msg.get("content") or j.get("content") or ""
-
-    if not content.strip() and hits:
-        top = (hits[0].get("text") or "").strip()
-        if top and len(top) <= 200 and any(p in ql for p in ["what does", "say", "content", "quote", "exact text"]):
-            return f'It says: "{{ " ".join(top.split()) }}" [1].'
-
-    return _dehedge(content)
-
-
-def filter_cited_sources(answer: str, chunks: List[Dict[str, Any]]) -> List[Dict[str, Any]]:
-    """Return only chunks whose text shares keywords with the answer and are cited."""
-    if not answer or not chunks:
-        return []
-    used = {int(n) for n in re.findall(r"\[(\d+)\]", answer) if n.isdigit()}
-    if not used:
-        return []
-    answer_words = set(re.findall(r"\b\w{4,}\b", answer.lower()))
-    filtered = []
-    for ch in chunks:
-        idx = ch.get("index")
-        if idx not in used:
-            continue
-        snippet_words = set(re.findall(r"\b\w{4,}\b", (ch.get("text") or "").lower()))
-        if len(answer_words & snippet_words) >= 3:
-            filtered.append(ch)
-    return filtered
-
-def rewrite_prompt(prompt: str) -> str:
-    """Use Mistral to safely rewrite vague prompts, without changing intent."""
-    try:
-        messages = [
-            {
-                "role": "system",
-                "content": (
-                    "You are a helpful assistant that rewrites vague document questions into clearer, more precise ones "
-                    "without changing their meaning. Do NOT guess or introduce new topics. "
-                    "Only rewrite if the original query is unclear or incomplete."
-                )
-            },
-            {
-                "role": "user",
-                "content": f"Original query: {prompt}\n\nRewritten query:"
-            }
-        ]
-
-        r = requests.post(
-            f"{OLLAMA_URL}/api/chat",
-            json={
-                "model": "mistral-7b-instruct",
-                "messages": messages,
-                "stream": False,
-                "options": {"temperature": 0.3},
-                "keep_alive": OLLAMA_KEEP_ALIVE
-            },
-            timeout=30
-        )
-
-        if r.status_code == 200:
-            j = r.json()
-            rewritten = (j.get("message") or {}).get("content", "").strip()
-
-            # Basic sanity check: don't allow rewrites that lose all original keywords
-            if rewritten and any(word.lower() in rewritten.lower() for word in prompt.split()):
-                return rewritten
-
-        return prompt  # fallback if empty or invalid rewrite
-    except Exception as e:
-        print("Prompt rewrite failed:", e)
-        return prompt
-
-# ---- API models & endpoints ----
-class QueryBody(BaseModel):
-    query: str
-    k: int = 4
-    history: Optional[List[dict]] = None
-    model: Optional[str] = None  # "Adam Large", "Adam Lite", or raw Ollama tag
-    # New optional filters (non-breaking)
-    org: Optional[str] = None
-    category: Optional[str] = None
-    doc_code: Optional[str] = None
-    owner: Optional[str] = None
-    rewrite: bool = True
-
-
-class QueryResponse(BaseModel):
-    """Response schema for the /query endpoint."""
-    answer: str
-    sources: List[Dict[str, Any]]
-    original_query: str
-    rewritten_query: str
-    prompt_rewritten: bool
-
-
-@app.post("/query", response_model=QueryResponse)
-def query_api(body: QueryBody) -> QueryResponse:
-    if body.rewrite:
-        rewritten_query_raw = rewrite_prompt(body.query).strip()
-        m = re.search(r"Rewritten Query:\s*(.*)", rewritten_query_raw, re.DOTALL)
-        if m:
-            rewritten_query = m.group(1).strip()
-        else:
-            rewritten_query = next(
-                (ln.strip() for ln in rewritten_query_raw.splitlines() if ln.strip()),
-                body.query,
-            )
-        prompt_rewritten = rewritten_query != body.query
-    else:
-        rewritten_query = body.query
-        prompt_rewritten = False
-
-    where: Optional[Dict[str, Any]] = None
-    if body.org or body.category or body.doc_code or body.owner:
-        where = {}
-        if body.org:
-            where["org"] = body.org
-        if body.category:
-            where["category"] = body.category
-        if body.doc_code:
-            where["doc_code"] = body.doc_code
-        if body.owner:
-            where["owner"] = body.owner
-
-    hits = hybrid_rerank(rewritten_query, retriever, "llama3:8b", where=where)
-    for idx, h in enumerate(hits, 1):
-        h["index"] = idx
-
-    answer = ask_with_context(rewritten_query, hits, chat_history=body.history, model=body.model)
-
+        hits = search(body.query, k=body.k)
+    answer = ask_with_context(body.query, hits, chat_history=body.history, model=body.model)
+    used = sorted({int(n) for n in re.findall(r"\[(\d+)\]", answer) if n.isdigit()})
     rich = []
-    for h in hits:
+    for i, h in enumerate(hits):
         meta = h.get("meta", {}) or {}
         rich.append({
-            "index": h.get("index"),
+            "index": i + 1,
             "title": meta.get("title"),
             "org": meta.get("org"),
             "category": meta.get("category"),
@@ -976,18 +133,11 @@
             "revision_date": meta.get("revision_date"),
             "doc_code": meta.get("doc_code"),
             "sp_web_url": meta.get("sp_web_url"),
-            "path": meta.get("path"),   # present for legacy local docs
+            "path": meta.get("path"),
             "score": h.get("score"),
             "snippet": (h.get("text") or "")[:400],
         })
-
-    return QueryResponse(
-        answer=answer,
-        sources=rich,
-        original_query=body.query,
-        rewritten_query=rewritten_query,
-        prompt_rewritten=prompt_rewritten,
-    )
+    return {"answer": answer, "sources": rich}
 
 
 @app.post("/upload")
@@ -1049,53 +199,39 @@
 @app.post("/reset")
 def reset_api():
     try:
-        client.delete_collection(COLLECTION)
-    except Exception:
-        pass
-    global collection
-    collection = client.get_or_create_collection(COLLECTION)
-    return {"ok": True}
+        collection.delete()
+        return {"ok": True}
+    except Exception as e:
+        return {"ok": False, "error": str(e)}
+
 
 @app.get("/ollama_health")
 def ollama_health():
     try:
-        r = requests.get(f"{OLLAMA_URL}/api/tags", timeout=10)
-        ct = r.headers.get("content-type", "")
-        body = r.json() if "application/json" in ct else r.text
-        return {"ok": r.status_code == 200, "status": r.status_code, "body": body}
-    except Exception as e:
-        raise HTTPException(status_code=502, detail=f"Ollama unreachable: {e}")
+        r = requests.get(f"{OLLAMA_URL}/api/tags", timeout=5)
+        return {"ok": r.status_code == 200}
+    except Exception as e:
+        return {"ok": False, "error": str(e)}
+
 
 @app.get("/embed_health")
 def embed_health():
     try:
-        vec = EMBEDDER.encode(["hello world"])[0]
-        return {"ok": True, "dim": len(vec), "preview": vec[:8]}
-    except Exception as e:
-        raise HTTPException(status_code=500, detail=f"Embed error: {e}")
-
-
-@app.get("/list_docs")
+        _ = ask_with_context("ping", [])
+        return {"ok": True}
+    except Exception as e:
+        return {"ok": False, "error": str(e)}
+
+
+@app.get("/documents")
 def list_documents():
     try:
-        collection = collection = client.get_or_create_collection(COLLECTION)
-
-        # Fetch all document entries with metadata
         results = collection.get(include=["metadatas", "documents"], limit=10000)
-
         docs = []
         for i in range(len(results["ids"])):
-            meta = results["metadatas"][i] or {}
-            doc_info = {
-                "doc_id": results["ids"][i],
-                "metadata": meta,
-            }
-         
-         
+            doc_info = {"doc_id": results["ids"][i], "metadata": results["metadatas"][i]}
             docs.append(doc_info)
-
         return JSONResponse(content={"documents": docs, "count": len(docs)})
-
     except Exception as e:
         return JSONResponse(status_code=500, content={"error": str(e)})
 
@@ -1124,7 +260,7 @@
 
 # ---------------- Ingest queue & jobs ----------------
 INGEST_Q: "queue.Queue[tuple[str,str,str]]" = queue.Queue(maxsize=Q_MAX)
-JOBS: dict[str, dict] = {}
+JOBS: Dict[str, Dict[str, Any]] = {}
 
 
 def _ingest_worker():
@@ -1140,7 +276,11 @@
             INGEST_Q.task_done()
 
 
-threading.Thread(target=_ingest_worker, daemon=True).start()
+def _start_worker():
+    threading.Thread(target=_ingest_worker, daemon=True).start()
+
+
+_start_worker()
 
 
 @app.post("/upload_async")
@@ -1179,7 +319,6 @@
                 if rp.is_relative_to(r.resolve()):
                     return True
             except AttributeError:
-                # Python 3.9 doesn't have Path.is_relative_to
                 if str(rp).startswith(str(r.resolve()) + os.sep):
                     return True
         return False
@@ -1196,18 +335,10 @@
         raise HTTPException(403, "forbidden path")
 
     mt, _ = mimetypes.guess_type(str(p))
-    resp = FileResponse(
-        path=str(p),
-        media_type=mt or "application/octet-stream",
-        filename=p.name,
-    )
+    resp = FileResponse(path=str(p), media_type=mt or "application/octet-stream", filename=p.name)
     if inline:
         resp.headers["Content-Disposition"] = f'inline; filename="{p.name}"'
     return resp
-
-
-class ZipRequest(BaseModel):
-    paths: List[str]
 
 
 @app.post("/download_zip")
@@ -1224,71 +355,6 @@
     return StreamingResponse(buf, media_type="application/zip", headers=headers)
 
 
-# ---------------- Filtered search ----------------
-def search_filtered(
-    query: str,
-    k: int = 4,
-    path: Optional[str] = None,
-    paths: Optional[List[str]] = None,
-    prefix: Optional[str] = None,
-    source: Optional[str] = None,
-    org: Optional[str] = None,
-    category: Optional[str] = None,
-    doc_code: Optional[str] = None,
-    owner: Optional[str] = None,
-) -> List[Dict[str, Any]]:
-    qemb = embed([query])[0]
-    include = ["documents", "metadatas", "distances"]
-
-    def to_hits(res):
-        docs = (res.get("documents") or [[]])[0]
-        metas = (res.get("metadatas") or [[]])[0]
-        dists = (res.get("distances") or [[]])[0]
-        return [{"text": d, "meta": m, "score": float(1.0 / (1e-5 + dist))}
-                for d, m, dist in zip(docs, metas, dists)]
-
-    results: List[Dict[str, Any]] = []
-
-    if path:
-        res = collection.query(query_embeddings=[qemb], n_results=max(k, 8),
-                               include=include, where={"path": path})
-        results.extend(to_hits(res))
-    elif paths:
-        for p in paths:
-            res = collection.query(query_embeddings=[qemb], n_results=max(2, k // max(1, len(paths))) + 6,
-                                   include=include, where={"path": p})
-            results.extend(to_hits(res))
-    elif prefix:
-        try:
-            res = collection.query(query_embeddings=[qemb], n_results=max(k, 12),
-                                   include=include, where={"path": {"$contains": prefix}})
-            results.extend(to_hits(res))
-        except Exception:
-            res = collection.query(query_embeddings=[qemb], n_results=max(k * 5, 20), include=include)
-            results.extend([h for h in to_hits(res) if str(h["meta"].get("path", "")).startswith(prefix)])
-    elif source or org or category or doc_code or owner:
-        where: Dict[str, Any] = {}
-        if source:   where["source"] = source
-        if org:      where["org"] = org
-        if category: where["category"] = category
-        if doc_code: where["doc_code"] = doc_code
-        if owner:    where["owner"] = owner
-        res = collection.query(query_embeddings=[qemb], n_results=max(k, 12),
-                               include=include, where=where)
-        results.extend(to_hits(res))
-    else:
-        res = collection.query(query_embeddings=[qemb], n_results=k, include=include)
-        results.extend(to_hits(res))
-
-    seen: Dict[Tuple[Any, Any], Dict[str, Any]] = {}
-    for h in results:
-        key = (h["meta"].get("doc_id") or h["meta"].get("path"), h["meta"].get("chunk"))
-        if key not in seen or h["score"] > seen[key]["score"]:
-            seen[key] = h
-    hits = sorted(seen.values(), key=lambda x: x["score"], reverse=True)[:k]
-    return hits
-
-
 @app.post("/query_path")
 def query_path(body: Dict[str, Any] = Body(...)):
     query = body.get("query", "")
@@ -1299,85 +365,32 @@
     prefix = body.get("prefix")
     source = body.get("source")
     model = body.get("model")
-
     org = body.get("org")
     category = body.get("category")
     doc_code = body.get("doc_code")
     owner = body.get("owner")
 
-    hits = search_filtered(query, k=10, path=path, paths=paths, prefix=prefix, source=source,
+    hits = search_filtered(query, k=k, path=path, paths=paths, prefix=prefix, source=source,
                            org=org, category=category, doc_code=doc_code, owner=owner)
-    hits = rerank_sources(query, hits)
-    for idx, h in enumerate(hits, 1):
-        h["index"] = idx
     answer = ask_with_context(query, hits, chat_history=history, model=model)
-    filtered = filter_cited_sources(answer, hits)
+    used = sorted({int(n) for n in re.findall(r"\[(\d+)\]", answer) if n.isdigit()})
+    filtered = [hits[i-1] for i in used if 1 <= i <= len(hits)] if used else []
     return {"answer": answer, "sources": filtered}
 
 
-# ---------------- New: Pydantic model for SharePoint ingest ----------------
-class IngestDocument(BaseModel):
-    # Identity & links (from SharePoint)
-    sp_site_id: Optional[str] = None
-    sp_list_id: Optional[str] = None
-    sp_item_id: Optional[str] = None
-    sp_drive_id: Optional[str] = None
-    sp_file_id: Optional[str] = None
-    sp_web_url: str
-
-    # Versioning
-    etag: Optional[str] = None
-    version_label: Optional[str] = None
-
-    # Core metadata
-    title: Optional[str] = None
-    doc_code: Optional[str] = None
-    org_code: Optional[str] = None
-    org: Optional[str] = None
-    category: Optional[str] = None
-    owner: Optional[str] = None
-    version: Optional[str] = None
-    revision_date: Optional[str] = None
-    latest_review_date: Optional[str] = None
-    document_review_date: Optional[str] = None
-    review_approval_date: Optional[str] = None
-    keywords: Optional[List[str]] = None
-    enterprise_keywords: Optional[List[str]] = None
-    association_ids: Optional[List[str]] = None
-    domain: Optional[str] = "HR"
-    allowed_groups: Optional[List[str]] = None
-
-    # Content options (you’ll use content_bytes)
-    file_name: Optional[str] = None
-    content_bytes: Optional[str] = None   # base64 of the file bytes
-    text_content: Optional[str] = None    # if you pre-extract text in your SP worker
-
-    # Optional overrides
-    chunk_size: Optional[int] = None
-    chunk_overlap: Optional[int] = None
-    persist: Optional[bool] = False       # ignored; never persist files locally
-
-
-# ---------------- New: SharePoint-first ingest (no local persistence) ----------------
 @app.post("/ingest_document")
 def ingest_document_api(body: IngestDocument):
-    """
-    Accept SharePoint metadata + content (base64 bytes or pre-extracted text),
-    parse to text in-memory (if needed), chunk, embed, upsert. No file persistence.
-    """
-    # Use per-request chunk overrides if provided
-    global CHUNK_SIZE, CHUNK_OVERLAP
-    orig_size, orig_overlap = CHUNK_SIZE, CHUNK_OVERLAP
-    try:
-        if body.chunk_size: CHUNK_SIZE = int(body.chunk_size)
-        if body.chunk_overlap: CHUNK_OVERLAP = int(body.chunk_overlap)
-
-        # Build stable versioned doc_id
+    orig_size, orig_overlap = config.CHUNK_SIZE, config.CHUNK_OVERLAP
+    try:
+        if body.chunk_size:
+            config.CHUNK_SIZE = int(body.chunk_size)
+        if body.chunk_overlap:
+            config.CHUNK_OVERLAP = int(body.chunk_overlap)
+
         version_key = body.version_label or body.etag or "v1"
         spid = str(body.sp_item_id or body.sp_file_id or body.sp_web_url)
         doc_id = f"{spid}:{version_key}"
 
-        # Base metadata attached to every chunk
         base_meta = {
             "source": "sharepoint",
             "sp_site_id": body.sp_site_id,
@@ -1388,7 +401,6 @@
             "sp_web_url": body.sp_web_url,
             "etag": body.etag,
             "version_label": body.version_label,
-            "summary" : "",
             "title": body.title,
             "doc_code": body.doc_code,
             "org_code": body.org_code,
@@ -1407,18 +419,10 @@
             "allowed_groups": body.allowed_groups or ["AllEmployees"],
         }
 
-        # 1) If text provided, use directly (fastest)
         if body.text_content and str(body.text_content).strip():
-            text = clean_document_text(body.text_content)
-            if len(text) < 500:
-                raise HTTPException(status_code=400, detail="document under 500 characters after cleanup")
-            summary, category, keywords  = summarize_document(text)
-            meta = dict(base_meta)
-            meta.update({"summary": summary, "category": category, "keywords": keywords})
-            n = upsert_text(doc_id, text, meta)
-            return {"ok": True, "doc_id": doc_id, "chunks": n, "used": "text_content", "summary":summary}
-
-        # 2) Else parse from base64 content bytes ephemerally
+            n = upsert_text(doc_id, body.text_content, base_meta)
+            return {"ok": True, "doc_id": doc_id, "chunks": n, "used": "text_content"}
+
         if body.content_bytes:
             raw = base64.b64decode(body.content_bytes)
             suffix = _Path(body.file_name).suffix if body.file_name else ""
@@ -1433,30 +437,19 @@
                 except TypeError:
                     if tmp.exists():
                         tmp.unlink()
-            text = clean_document_text(text)
-            if len(text) < 500:
-                raise HTTPException(status_code=400, detail="document under 500 characters after cleanup")
-            summary, category, keywords = summarize_document(text)
-            meta = dict(base_meta)
-            meta.update({"summary": summary, "category": category, "keywords": keywords})
-            n = upsert_text(doc_id, text, meta)
+            n = upsert_text(doc_id, text, base_meta)
             return {"ok": True, "doc_id": doc_id, "chunks": n, "used": "content_bytes"}
 
         raise HTTPException(status_code=400, detail="Provide either text_content or content_bytes.")
     finally:
-        CHUNK_SIZE, CHUNK_OVERLAP = orig_size, orig_overlap
-
-
-# ---------------- New: Delete by SharePoint identity ----------------
+        config.CHUNK_SIZE, config.CHUNK_OVERLAP = orig_size, orig_overlap
+
+
 @app.delete("/delete_sp")
 def delete_by_sp(sp_item_id: Optional[str] = Query(None),
                  sp_file_id: Optional[str] = Query(None),
                  version: Optional[str] = Query(None),
                  etag: Optional[str] = Query(None)):
-    """
-    Delete all chunks for a SharePoint document identity. If version/etag is
-    supplied, only that version is removed; otherwise all versions are removed.
-    """
     where: Dict[str, Any] = {}
     if sp_item_id:
         where["sp_item_id"] = sp_item_id
