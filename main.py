import sys
import pysqlite3

# Ensure Chroma uses pysqlite3 (bundled SQLite) in environments where system sqlite is old
sys.modules["sqlite3"] = pysqlite3
sys.modules["sqlite3.dbapi2"] = pysqlite3.dbapi2
 
import os
import re
import io
import uuid
import time
import queue
import json
import hashlib
import mimetypes
import threading
import subprocess
import zipfile
import base64
import tempfile
from pathlib import Path as _Path
from typing import List, Optional, Dict, Any, Tuple

import requests
from fastapi import FastAPI, UploadFile, File, Query, Body, HTTPException
from fastapi.middleware.cors import CORSMiddleware
from fastapi.responses import FileResponse, StreamingResponse, JSONResponse
from pydantic import BaseModel

# ---------------- Vector DB ----------------
import chromadb

# ---------------- File watching ----------------
from watchdog.observers import Observer
from watchdog.events import FileSystemEventHandler

# ---------------- Document parsing ----------------
from pypdf import PdfReader
from docx import Document
from langchain_text_splitters import RecursiveCharacterTextSplitter
from pdf2image import convert_from_path
import pytesseract
from bs4 import BeautifulSoup
from PIL import Image
import openpyxl
import extract_msg

import traceback

# ---------------- Embeddings: nomic-embed-text via ONNXRuntime ----------------
import onnxruntime as ort
from tokenizers import Tokenizer
import numpy as np

class NomicOnnxEmbedder:
    """
    ONNXRuntime wrapper for nomic-ai/nomic-embed-text local model.

    Expected files under EMBED_MODEL_DIR:
      - tokenizer.json
      - onnx/model.onnx   (change onnx_filename if you want a different variant)
    """
    def __init__(self, model_dir: str, max_len: int = None, onnx_filename: str = "model.onnx"):
        import os
        self.model_dir = model_dir.rstrip("/")
        tok_path = os.path.join(self.model_dir, "tokenizer.json")
        onnx_path = os.path.join(self.model_dir, "onnx", onnx_filename)

        if not os.path.exists(tok_path):
            raise RuntimeError(f"Tokenizer not found: {tok_path}")
        if not os.path.exists(onnx_path):
            raise RuntimeError(f"ONNX model not found: {onnx_path}")

        self.tokenizer = Tokenizer.from_file(tok_path)
        self.max_len = max_len or int(os.getenv("EMBED_MAX_LEN", "2048"))

        # CPU by default; switch to onnxruntime-gpu + CUDA providers if desired
        providers = ort.get_available_providers()
        self.session = ort.InferenceSession(onnx_path, providers=providers)

        # Model I/O signatures
        self.input_names = [i.name for i in self.session.get_inputs()]
        outs = [o.name for o in self.session.get_outputs()]
        if not outs:
            raise RuntimeError("Could not resolve ONNX output name.")
        self.output_name = outs[0]  # often 'last_hidden_state'

    def _prepare_arrays(self, texts):
        max_len = self.max_len
        input_ids, attention_mask = [], []
        for t in texts:
            enc = self.tokenizer.encode(t or "")
            ids = enc.ids[:max_len]
            att = [1] * len(ids)
            if len(ids) < max_len:
                pad = max_len - len(ids)
                ids += [0] * pad
                att += [0] * pad
            input_ids.append(ids)
            attention_mask.append(att)

        # Optional inputs: many BERT-style models require these
        token_type_ids = [[0] * max_len for _ in texts]          # all zeros
        position_ids   = [list(range(max_len)) for _ in texts]   # sometimes expected

        arrays = {
            "input_ids":      np.asarray(input_ids, dtype=np.int64),
            "attention_mask": np.asarray(attention_mask, dtype=np.int64),
            "token_type_ids": np.asarray(token_type_ids, dtype=np.int64),
            "position_ids":   np.asarray(position_ids, dtype=np.int64),
        }
        return arrays

    def _masked_mean_pool(self, token_embs: np.ndarray, attn: np.ndarray) -> np.ndarray:
        """
        token_embs: [B, T, H], attn: [B, T]
        returns: [B, H]
        """
        attn = attn[:, :token_embs.shape[1]].astype(np.float32)
        attn_exp = np.expand_dims(attn, axis=-1)                 # [B, T, 1]
        summed = (token_embs * attn_exp).sum(axis=1)             # [B, H]
        counts = np.clip(attn_exp.sum(axis=1), 1e-6, None)       # [B, 1]
        return summed / counts

    def encode(self, texts, normalize_embeddings: bool = True):
        if not isinstance(texts, list):
            texts = [texts]

        arrays = self._prepare_arrays(texts)

        # Feed ONLY what the model actually requires
        feed = {name: arrays[name] for name in self.input_names if name in arrays}
        missing = [name for name in self.input_names if name not in feed]
        if missing:
            raise RuntimeError(f"Missing inputs not covered by adapter: {missing}")

        out = self.session.run([self.output_name], feed)[0]
        vecs = np.asarray(out, dtype=np.float32)

        # Pool if the model returned token embeddings
        if vecs.ndim == 3:                     # [B, T, H]
            vecs = self._masked_mean_pool(vecs, arrays["attention_mask"])
        elif vecs.ndim == 4:
            vecs = vecs.squeeze()
            if vecs.ndim == 3:
                vecs = self._masked_mean_pool(vecs, arrays["attention_mask"])
        elif vecs.ndim == 1:                   # [H] -> [1, H]
            vecs = vecs[None, :]

        # L2 normalize
        if normalize_embeddings:
            norms = np.linalg.norm(vecs, axis=1, keepdims=True) + 1e-12
            vecs = vecs / norms

        return vecs.tolist()



# ---------------- Configuration ----------------
OLLAMA_URL = os.getenv("OLLAMA_URL", "http://127.0.0.1:11434")
OLLAMA_KEEP_ALIVE = os.getenv("OLLAMA_KEEP_ALIVE", "720m")
EMBED_MODEL_DIR = os.getenv("EMBED_MODEL_DIR", "/opt/adam/models/nomic-ai/nomic-embed-text")
CHAT_MODEL = os.getenv("CHAT_MODEL", "llama3:8b")  # default to fast 8B
CHROMA_DIR = os.getenv("CHROMA_DIR", "/srv/rag/chroma")
WATCH_DIR = os.getenv("WATCH_DIR", "/srv/rag/watched")
UPLOAD_DIR = os.getenv("UPLOAD_DIR", "/srv/rag/uploads")
COLLECTION = os.getenv("COLLECTION", "company_docs")
CHUNK_SIZE = int(os.getenv("CHUNK_SIZE", "1400"))
CHUNK_OVERLAP = int(os.getenv("CHUNK_OVERLAP", "300"))
Q_MAX = int(os.getenv("INGEST_QUEUE_MAX", "8"))
SUMMARY_MODEL = os.getenv("SUMMARY_MODEL", "mistral-7b-instruct")

# ---------------- Model aliasing ----------------
ALIAS_MAP = {
    # Keep any local aliases you still use; avoid mapping removed 70B family
    "Adam Lite": "adam-lite:latest",
    "adam-lite": "adam-lite:latest",
    "llama3:8b": "llama3:8b",
    "mistral-7b-instruct": "mistral-7b-instruct:latest",
}
DEFAULT_MODEL = CHAT_MODEL


def resolve_model(name: Optional[str]) -> str:
    """Return an Ollama model tag given a friendly name or raw tag."""
    if not name:
        return DEFAULT_MODEL
    return ALIAS_MAP.get(name, name)


# Initialize embedder early so startup fails fast if model missing
EMBEDDER = NomicOnnxEmbedder(EMBED_MODEL_DIR)

# ---------------- FastAPI app ----------------
app = FastAPI(title="Local RAG Service")

@app.exception_handler(Exception)
async def all_exception_handler(request, exc):
    tb = "".join(traceback.format_exception(type(exc), exc, exc.__traceback__))
    # Log the full traceback to stdout/journalctl
    print("\n--- Unhandled exception ---\n", tb, flush=True)
    # Return structured JSON so clients don't see plain text "Internal Server Error"
    return JSONResponse(
        status_code=500,
        content={"error": "internal_server_error", "detail": str(exc)},
    )

app.add_middleware(
    CORSMiddleware,
    allow_origins=["*"],
    allow_methods=["*"],
    allow_headers=["*"],
)

client = chromadb.PersistentClient(path=CHROMA_DIR)
collection = client.get_or_create_collection(COLLECTION)
retriever = collection

# ---------------- Helpers ----------------
SUPPORTED = (
    ".pdf", ".docx", ".txt",
    ".md", ".csv", ".log", ".json", ".py", ".cs", ".java",
    ".html", ".htm",
    ".eml", ".msg",
    ".xlsx", ".pptx",
    ".png", ".jpg", ".jpeg", ".tiff", ".tif",
    ".doc", ".rtf",
)


def sha1(path: _Path) -> str:
    h = hashlib.sha1()
    with path.open("rb") as f:
        for chunk in iter(lambda: f.read(8192), b""):
            h.update(chunk)
    return h.hexdigest()


def read_text(path: _Path) -> str:
    ext = path.suffix.lower()

    if ext == ".pdf":
        # pypdf
        try:
            reader = PdfReader(str(path))
            text = "\n".join(p.extract_text() or "" for p in reader.pages)
            if text and len(text.strip()) > 50:
                return text
        except Exception:
            pass
        # pdftotext
        try:
            out = subprocess.run(["pdftotext", "-layout", str(path), "-"],
                                 capture_output=True, text=True, timeout=60)
            if out.stdout and len(out.stdout.strip()) > 50:
                return out.stdout
        except Exception:
            pass
        # OCR
        try:
            images = convert_from_path(str(path))
            ocr_text = []
            for img in images:
                ocr_text.append(pytesseract.image_to_string(img))
            joined = "\n".join(ocr_text)
            if joined.strip():
                return joined
        except Exception:
            pass
        return ""

    elif ext == ".docx":
        try:
            doc = Document(str(path))
            return "\n".join(p.text for p in doc.paragraphs)
        except Exception:
            return ""

    elif ext in (".txt", ".md", ".csv", ".log", ".json", ".py", ".cs", ".java"):
        try:
            return path.read_text(encoding="utf-8", errors="ignore")
        except Exception:
            return ""

    elif ext in (".html", ".htm"):
        try:
            html = path.read_text(encoding="utf-8", errors="ignore")
            soup = BeautifulSoup(html, "lxml")
            return soup.get_text(separator="\n")
        except Exception:
            return ""

    elif ext == ".eml":
        try:
            import email
            msg = email.message_from_bytes(path.read_bytes())
            parts = []
            for part in msg.walk():
                if part.get_content_type() == "text/plain":
                    parts.append(part.get_payload(decode=True).decode(errors="ignore"))
            return "\n".join(parts)
        except Exception:
            return ""

    elif ext == ".msg":
        try:
            m = extract_msg.Message(str(path))
            text = [m.subject or "", m.body or ""]
            return "\n".join([t for t in text if t])
        except Exception:
            return ""

    elif ext == ".xlsx":
        try:
            wb = openpyxl.load_workbook(str(path), data_only=True)
            parts = []
            for ws in wb.worksheets:
                for row in ws.iter_rows(values_only=True):
                    parts.append(" ".join([str(c) for c in row if c is not None]))
            return "\n".join(parts)
        except Exception:
            return ""

    elif ext == ".pptx":
        try:
            from pptx import Presentation
            prs = Presentation(str(path))
            parts = []
            for slide in prs.slides:
                for shp in slide.shapes:
                    if hasattr(shp, "text") and shp.text:
                        parts.append(shp.text)
            return "\n".join(parts)
        except Exception:
            return ""

    elif ext in (".png", ".jpg", ".jpeg", ".tiff", ".tif"):
        try:
            img = Image.open(str(path))
            return pytesseract.image_to_string(img)
        except Exception:
            return ""

    elif ext == ".doc":
        # try antiword
        try:
            out = subprocess.run(["antiword", str(path)], capture_output=True, text=True, timeout=60)
            if out.stdout.strip():
                return out.stdout
        except Exception:
            pass
        # fallback: convert to pdf via libreoffice headless
        try:
            subprocess.run(["libreoffice", "--headless", "--convert-to", "pdf",
                            "--outdir", str(path.parent), str(path)], check=True, timeout=120)
            pdf_path = path.with_suffix(".pdf")
            if pdf_path.exists():
                return read_text(pdf_path)
        except Exception:
            pass
        return ""

    elif ext == ".rtf":
        try:
            out = subprocess.run(["unrtf", "--text", str(path)], capture_output=True, text=True, timeout=60)
            return out.stdout
        except Exception:
            return ""

    else:
        try:
            return path.read_text(encoding="utf-8", errors="ignore")
        except Exception:
            return ""


def chunk_text(text: str, size: int = CHUNK_SIZE, overlap: int = CHUNK_OVERLAP) -> List[str]:
    text = text.strip()
    if not text:
        return []
    splitter = RecursiveCharacterTextSplitter(
        chunk_size=size,
        chunk_overlap=overlap,
        separators=["\n\n", "\n", ". ", " ", ""],
    )
    return splitter.split_text(text)


def embed(texts: List[str]) -> List[List[float]]:
    return EMBEDDER.encode(texts, normalize_embeddings=True)


HEADER_FOOTER_RE = re.compile(r'^(Page\b|Revision\b)', re.IGNORECASE)
SIGNATURE_RE = re.compile(r'\n(?:Regards|Sincerely|Thank you|Thanks|Best)[\s\S]*$', re.IGNORECASE)
LEGAL_RE = re.compile(r'\n(?:Confidentiality Notice|DISCLAIMER:)[\s\S]*$', re.IGNORECASE)

def clean_document_text(text: str) -> str:
    """Basic cleanup: remove headers/footers, signatures, and normalize whitespace."""
    text = text.replace('\r\n', '\n').replace('\r', '\n')
    lines = []
    for ln in text.split('\n'):
        st = ln.strip()
        if HEADER_FOOTER_RE.match(st):
            continue
        lines.append(st)
    cleaned = '\n'.join(lines)
    cleaned = SIGNATURE_RE.sub('', cleaned)
    cleaned = LEGAL_RE.sub('', cleaned)
    cleaned = re.sub(r'\n{2,}', '\n', cleaned)
    cleaned = re.sub(r'[ \t]{2,}', ' ', cleaned)
    return cleaned.strip()


<<<<<<< HEAD
=======
def call_llm(prompt: str) -> str:
    """Send a prompt to the configured LLM and return the raw text response."""
    try:
        r = requests.post(
            f"{OLLAMA_URL}/api/chat",
            json={
                "model": resolve_model(SUMMARY_MODEL),
                "messages": [{"role": "user", "content": prompt}],
                "stream": False,
                "options": {"temperature": 0},
                "keep_alive": OLLAMA_KEEP_ALIVE,
            },
            timeout=120,
        )
        if r.status_code == 200:
            return (r.json().get("message") or {}).get("content", "")
        else:
            print(f"Warning: call_llm HTTP {r.status_code}: {r.text}")
    except Exception as e:
        print(f"Warning: call_llm request failed: {e}")
    return ""


>>>>>>> a4e7bf64
def summarize_document(text_content):
    prompt = f"""
    Summarize the following document content and extract metadata. 
    Respond only with JSON using this exact format:

    {{
      "summary": "<brief summary of the content>",
      "category": "<one or two word category>",
      "keywords": ["<keyword1>", "<keyword2>", ...]
    }}
<<<<<<< HEAD

    Document:
    {text_content}

    Only respond with valid JSON. Do not include any explanatory text or commentary.
    """

    raw_content = call_llm(prompt)
    print("LLM raw content:", raw_content)

=======

    Document:
    {text_content}

    Only respond with valid JSON. Do not include any explanatory text or commentary.
    """

    raw_content = call_llm(prompt)
    print("LLM raw content:", raw_content)

>>>>>>> a4e7bf64
    # Try full JSON parse
    try:
        data = json.loads(raw_content)
    except json.JSONDecodeError:
        match = re.search(r'\{.*?\}', raw_content, re.DOTALL)
        if match:
            try:
                data = json.loads(match.group(0))
            except:
                print("Still failed to parse trimmed JSON.")
                data = {}
        else:
            print("Regex match for JSON failed.")
            data = {}

    summary = data.get("summary", "").strip()
    category = data.get("category", "").strip()
    keywords = data.get("keywords", []) if isinstance(data.get("keywords", []), list) else []

    print(f"Parsed summary: {summary}")
    print(f"Parsed category: {category}")
    print(f"Parsed keywords: {keywords}")

    return summary, category, keywords


def upsert_document(path: _Path, source: str) -> int:
    text = read_text(path)
    if not text:
        return 0
    text = clean_document_text(text)
    if len(text) < 500:
        return 0
    summary, category, keywords = summarize_document(text)
    try:
        collection.delete(where={"path": str(path)})
    except Exception:
        pass

    chunks = chunk_text(text)
    if not chunks:
        return 0
    embs = embed(chunks)

    doc_sha = sha1(path)
    ids = [f"{doc_sha}:{i}" for i in range(len(chunks))]
    base_meta = {
        "source": source,
        "path": str(path),
        "summary": summary,
        "category": category,
        "keywords": keywords,
    }
    metas = []
    for i in range(len(chunks)):
        m = _sanitize_metadata(dict(base_meta))
        m["chunk"] = i
        metas.append(m)
    collection.upsert(ids=ids, documents=chunks, metadatas=metas, embeddings=embs)
    return len(chunks)


def _sanitize_metadata(meta: Dict[str, Any]) -> Dict[str, Any]:
    import json
    safe: Dict[str, Any] = {}
    for k, v in (meta or {}).items():
        if isinstance(v, (str, int, float, bool)) or v is None:
            safe[k] = v
        elif isinstance(v, (list, dict, tuple, set)):
            try:
                safe[k] = json.dumps(v, ensure_ascii=False)
            except Exception:
                safe[k] = str(v)
        else:
            safe[k] = str(v)
    return safe



# -------- New: upsert pre-parsed TEXT (SharePoint path) --------
def upsert_text(doc_id: str, text: str, base_meta: Dict[str, Any]) -> int:
    """Upsert pre-parsed TEXT (string) as chunks+embeddings, storing ONLY embeddings+metadata."""
    text = clean_document_text(text or "")
    if len(text) < 500:
        raise ValueError("document under 500 characters after cleanup")

    try:
        collection.delete(where={"doc_id": doc_id})
    except Exception:
        pass
    chunks = chunk_text(text)
    if not chunks:
        return 0
    embs = embed(chunks)
    ids = [f"{doc_id}:{i}" for i in range(len(chunks))]

    # Ensure LLM metadata fields are strings / JSON-serializable
    meta = dict(base_meta or {})
    if not meta.get("summary") and not meta.get("category") and not meta.get("keywords"):
        s, c, k = summarize_document(text)
        meta.update({"summary": s, "category": c, "keywords": k})

    summary = meta.get("summary", "")
    category = meta.get("category", "")
    keywords = meta.get("keywords", [])

    if not isinstance(summary, str):
        try:
            summary = json.dumps(summary, ensure_ascii=False)
        except Exception:
            summary = str(summary)
    if not isinstance(category, str):
        category = str(category)
    if not isinstance(keywords, str):
        try:
            keywords = json.dumps(keywords, ensure_ascii=False)
        except Exception:
            keywords = str(keywords)

    meta.update({"summary": summary, "category": category, "keywords": keywords})
    print(f"upsert_text metadata summary={summary!r}, category={category!r}, keywords={keywords}")

    metas = []
    for i in range(len(chunks)):
        m = dict(meta)
        m["doc_id"] = doc_id
        m["chunk"] = i
        m = _sanitize_metadata(m)
        metas.append(m)
    collection.upsert(ids=ids, documents=chunks, metadatas=metas, embeddings=embs)
    return len(chunks)


def search(query: str, k: int = 4) -> List[Dict[str, Any]]:
    qemb = embed([query])[0]
    res = collection.query(query_embeddings=[qemb], n_results=k,
                           include=["documents", "metadatas", "distances"])
    docs = (res.get("documents") or [[]])[0]
    metas = (res.get("metadatas") or [[]])[0]
    dists = (res.get("distances") or [[]])[0]
    return [{"text": d, "meta": m, "score": float(1.0 / (1e-5 + dist))}
            for d, m, dist in zip(docs, metas, dists)]


def hybrid_rerank(query: str, retriever, reranker_model_name: str,
                  initial_k: int = 15, final_k: int = 5,
                  where: Optional[Dict[str, Any]] = None) -> List[Dict[str, Any]]:
    """Retrieve top N chunks via Chroma then rerank them with an LLM."""
    qemb = embed([query])[0]
    query_kwargs = {
        "query_embeddings": [qemb],
        "n_results": initial_k,
        "include": ["documents", "metadatas", "distances"],
    }
    if where:
        query_kwargs["where"] = where
    res = retriever.query(**query_kwargs)
    docs = (res.get("documents") or [[]])[0]
    metas = (res.get("metadatas") or [[]])[0]
    dists = (res.get("distances") or [[]])[0]
    chunks = [{"text": d, "meta": m, "score": float(1.0 / (1e-5 + dist))}
              for d, m, dist in zip(docs, metas, dists)]
    if not chunks:
        return []

    snippet_lines = []
    for i, ch in enumerate(chunks, 1):
        snippet = (ch.get("text") or "")[:200].replace("\n", " ")
        snippet_lines.append(f"{i}. {snippet}")

    user_prompt = (
        f"Query: {query}\n\n" +
        "\n".join(snippet_lines) +
        "\n\nReturn the numbers of the five most relevant chunks in order, comma-separated."
    )

    messages = [
        {"role": "system", "content": "You rank chunks by relevance."},
        {"role": "user", "content": user_prompt},
    ]

    try:
        r = requests.post(
            f"{OLLAMA_URL}/api/chat",
            json={
                "model": reranker_model_name,
                "messages": messages,
                "stream": False,
                "options": {"temperature": 0},
                "keep_alive": OLLAMA_KEEP_ALIVE,
            },
            timeout=60,
        )
        if r.status_code == 200:
            text = (r.json().get("message") or {}).get("content", "")
            order = [int(n) for n in re.findall(r"\d+", text) if 1 <= int(n) <= len(chunks)]
            ranked = [chunks[i - 1] for i in order if 1 <= i <= len(chunks)]
            ranked += [chunks[i] for i in range(len(chunks)) if (i + 1) not in order]
            return ranked[:final_k]
    except Exception as e:
        print("Hybrid rerank failed:", e)
    return chunks[:final_k]


def rerank_sources(question: str, chunks: List[Dict[str, Any]]) -> List[Dict[str, Any]]:
    """Rerank retrieved chunks using Mistral based on relevance to the question."""
    if not chunks:
        return []
    top = chunks[:10]
    prompt_lines = [
        f"Given the question: {question}",
        "Rank the following snippets in order of relevance to the question.",
        "Respond with a comma-separated list of snippet numbers in ranked order.",
        "Snippets:"
    ]
    snippet_lines = []
    for i, ch in enumerate(top, 1):
        snippet = (ch.get("text") or "")[:200].replace("\n", " ")
        snippet_lines.append(f"{i}. {snippet}")
    user_prompt = "\n".join(prompt_lines + snippet_lines)

    messages = [
        {"role": "system", "content": "You rank text snippets by relevance."},
        {"role": "user", "content": user_prompt},
    ]
    try:
        r = requests.post(
            f"{OLLAMA_URL}/api/chat",
            json={
                "model": "mistral-7b-instruct",
                "messages": messages,
                "stream": False,
                "options": {"temperature": 0},
                "keep_alive": OLLAMA_KEEP_ALIVE,
            },
            timeout=60,
        )
        if r.status_code == 200:
            text = (r.json().get("message") or {}).get("content", "")
            order = [int(n) for n in re.findall(r"\d+", text) if 1 <= int(n) <= len(top)]
            ranked = [top[i - 1] for i in order if 1 <= i <= len(top)]
            ranked += [top[i] for i in range(len(top)) if (i + 1) not in order]
            return ranked[:5]
    except Exception as e:
        print("Rerank failed:", e)
    return top[:5]


def _dehedge(text: str) -> str:
    patterns = [
        r'(?i)^\s*(according to|based on|from)\s+(the\s+)?(provided|given)\s+(context|information|documents)\s*[:,\-]*\s*',
        r'(?i)^\s*(according to|based on)\s+(the\s+)?document(s)?\s*[:,\-]*\s*',
    ]
    for p in patterns:
        text = re.sub(p, "", text, count=1)
    return text.strip()

def ask_with_context(question: str, hits: List[dict], chat_history: Optional[List[dict]] = None, model: Optional[str] = None) -> str:
    ql = (question or "").lower()

    meta_triggers = [
        "your name", "what is your name", "what's your name",
        "who are you", "who is adam", "what does adam stand for",
        "what are you", "introduce yourself"
    ]
    if any(t in ql for t in meta_triggers):
        return "I am Adam - the Amentum Document and Assistance Model (ADAM)."

    context = "\n\n".join([f"[{i+1}] {h['text']}" for i, h in enumerate(hits)])

    sys_prompt = (
        "You are Adam — the Amentum Document and Assistance Model (ADAM). "
        "Answer directly and succinctly. Do not start with phrases like "
        "'According to the provided context'. Use ONLY the provided context for factual claims and insert "
        "inline bracket citations like [1], [2] right after the sentence they support. "
        "Do not append a 'Sources:' section. If the answer is not in the context, say you do not know."
    )

    messages = [{"role": "system", "content": sys_prompt}]
    if chat_history:
        messages.extend(chat_history)
    prompt = f"Context:\n{context}\n\nQuestion: {question}\nAnswer:"
    messages.append({"role": "user", "content": prompt})

    model_tag = resolve_model(model)

    try:
        r = requests.post(
            f"{OLLAMA_URL}/api/chat",
            json={
                "model": model_tag,
                "messages": messages,
                "stream": False,
                "options": {"temperature": 0.2, "num_predict": 1024, "top_p": 0.95},
                "keep_alive": OLLAMA_KEEP_ALIVE  # keep the 8B resident
            },
            timeout=120
        )
    except Exception as e:
        raise HTTPException(status_code=502, detail=f"Ollama connection error: {e}")

    if r.status_code != 200:
        body = r.text
        if len(body) > 800:
            body = body[:800] + "...(truncated)"
        raise HTTPException(status_code=502, detail=f"Ollama status {r.status_code}: {body}")

    try:
        j = r.json()
    except Exception:
        body = r.text
        if len(body) > 800:
            body = body[:800] + "...(truncated)"
        raise HTTPException(status_code=502, detail=f"Ollama returned non-JSON: {body}")

    msg = j.get("message") or {}
    content = msg.get("content") or j.get("content") or ""

    if not content.strip() and hits:
        top = (hits[0].get("text") or "").strip()
        if top and len(top) <= 200 and any(p in ql for p in ["what does", "say", "content", "quote", "exact text"]):
            return f'It says: "{{ " ".join(top.split()) }}" [1].'

    return _dehedge(content)


def filter_cited_sources(answer: str, chunks: List[Dict[str, Any]]) -> List[Dict[str, Any]]:
    """Return only chunks whose text shares keywords with the answer and are cited."""
    if not answer or not chunks:
        return []
    used = {int(n) for n in re.findall(r"\[(\d+)\]", answer) if n.isdigit()}
    if not used:
        return []
    answer_words = set(re.findall(r"\b\w{4,}\b", answer.lower()))
    filtered = []
    for ch in chunks:
        idx = ch.get("index")
        if idx not in used:
            continue
        snippet_words = set(re.findall(r"\b\w{4,}\b", (ch.get("text") or "").lower()))
        if len(answer_words & snippet_words) >= 3:
            filtered.append(ch)
    return filtered

def rewrite_prompt(prompt: str) -> str:
    """Use Mistral to safely rewrite vague prompts, without changing intent."""
    try:
        messages = [
            {
                "role": "system",
                "content": (
                    "You are a helpful assistant that rewrites vague document questions into clearer, more precise ones "
                    "without changing their meaning. Do NOT guess or introduce new topics. "
                    "Only rewrite if the original query is unclear or incomplete."
                )
            },
            {
                "role": "user",
                "content": f"Original query: {prompt}\n\nRewritten query:"
            }
        ]

        r = requests.post(
            f"{OLLAMA_URL}/api/chat",
            json={
                "model": "mistral-7b-instruct",
                "messages": messages,
                "stream": False,
                "options": {"temperature": 0.3},
                "keep_alive": OLLAMA_KEEP_ALIVE
            },
            timeout=30
        )

        if r.status_code == 200:
            j = r.json()
            rewritten = (j.get("message") or {}).get("content", "").strip()

            # Basic sanity check: don't allow rewrites that lose all original keywords
            if rewritten and any(word.lower() in rewritten.lower() for word in prompt.split()):
                return rewritten

        return prompt  # fallback if empty or invalid rewrite
    except Exception as e:
        print("Prompt rewrite failed:", e)
        return prompt

# ---- API models & endpoints ----
class QueryBody(BaseModel):
    query: str
    k: int = 4
    history: Optional[List[dict]] = None
    model: Optional[str] = None  # "Adam Large", "Adam Lite", or raw Ollama tag
    # New optional filters (non-breaking)
    org: Optional[str] = None
    category: Optional[str] = None
    doc_code: Optional[str] = None
    owner: Optional[str] = None
    rewrite: bool = True


class QueryResponse(BaseModel):
    """Response schema for the /query endpoint."""
    answer: str
    sources: List[Dict[str, Any]]
    original_query: str
    rewritten_query: str
    prompt_rewritten: bool


@app.post("/query", response_model=QueryResponse)
def query_api(body: QueryBody) -> QueryResponse:
    if body.rewrite:
        rewritten_query_raw = rewrite_prompt(body.query).strip()
        m = re.search(r"Rewritten Query:\s*(.*)", rewritten_query_raw, re.DOTALL)
        if m:
            rewritten_query = m.group(1).strip()
        else:
            rewritten_query = next(
                (ln.strip() for ln in rewritten_query_raw.splitlines() if ln.strip()),
                body.query,
            )
        prompt_rewritten = rewritten_query != body.query
    else:
        rewritten_query = body.query
        prompt_rewritten = False

    where: Optional[Dict[str, Any]] = None
    if body.org or body.category or body.doc_code or body.owner:
        where = {}
        if body.org:
            where["org"] = body.org
        if body.category:
            where["category"] = body.category
        if body.doc_code:
            where["doc_code"] = body.doc_code
        if body.owner:
            where["owner"] = body.owner

    hits = hybrid_rerank(rewritten_query, retriever, "llama3:8b", where=where)
    for idx, h in enumerate(hits, 1):
        h["index"] = idx

    answer = ask_with_context(rewritten_query, hits, chat_history=body.history, model=body.model)

    rich = []
    for h in hits:
        meta = h.get("meta", {}) or {}
        rich.append({
            "index": h.get("index"),
            "title": meta.get("title"),
            "org": meta.get("org"),
            "category": meta.get("category"),
            "version": meta.get("version"),
            "revision_date": meta.get("revision_date"),
            "doc_code": meta.get("doc_code"),
            "sp_web_url": meta.get("sp_web_url"),
            "path": meta.get("path"),   # present for legacy local docs
            "score": h.get("score"),
            "snippet": (h.get("text") or "")[:400],
        })

    return QueryResponse(
        answer=answer,
        sources=rich,
        original_query=body.query,
        rewritten_query=rewritten_query,
        prompt_rewritten=prompt_rewritten,
    )


@app.post("/upload")
def upload_api(file: UploadFile = File(...)):
    dest = _Path(UPLOAD_DIR) / file.filename
    dest.parent.mkdir(parents=True, exist_ok=True)
    with dest.open("wb") as f:
        f.write(file.file.read())
    n = upsert_document(dest, source="upload")
    return {"ok": True, "chunks": n, "path": str(dest)}


@app.post("/reindex")
def reindex_api():
    root = _Path(WATCH_DIR)
    count, total_chunks = 0, 0
    if not root.exists():
        return {"files": 0, "chunks": 0}
    for path in root.rglob("*"):
        if path.is_file() and path.suffix.lower() in SUPPORTED:
            n = upsert_document(path, source="watched")
            total_chunks += n
            count += 1
    return {"files": count, "chunks": total_chunks}


@app.get("/status")
def status():
    try:
        cnt = collection.count()
    except Exception:
        cnt = None
    return {"ok": True, "collection": COLLECTION, "count": cnt, "supported": list(SUPPORTED)}


@app.delete("/delete")
def delete_by_path(path: str = Query(..., description="absolute file path stored in metadata")):
    try:
        collection.delete(where={"path": path})
        return {"ok": True, "path": path}
    except Exception as e:
        return {"ok": False, "error": str(e)}


@app.post("/search")
def search_only(payload: dict = Body(...)):
    q = payload.get("query", "")
    k = int(payload.get("k", 4))
    return {"results": search(q, k=k)}


@app.get("/list")
def list_docs(limit: int = 10000):
    data = collection.get(include=["metadatas"], limit=limit)
    paths = sorted({(m or {}).get("path", "unknown") for m in data.get("metadatas", [])})
    return {"count": len(paths), "paths": paths}


@app.post("/reset")
def reset_api():
    try:
        client.delete_collection(COLLECTION)
    except Exception:
        pass
    global collection
    collection = client.get_or_create_collection(COLLECTION)
    return {"ok": True}

@app.get("/ollama_health")
def ollama_health():
    try:
        r = requests.get(f"{OLLAMA_URL}/api/tags", timeout=10)
        ct = r.headers.get("content-type", "")
        body = r.json() if "application/json" in ct else r.text
        return {"ok": r.status_code == 200, "status": r.status_code, "body": body}
    except Exception as e:
        raise HTTPException(status_code=502, detail=f"Ollama unreachable: {e}")

@app.get("/embed_health")
def embed_health():
    try:
        vec = EMBEDDER.encode(["hello world"])[0]
        return {"ok": True, "dim": len(vec), "preview": vec[:8]}
    except Exception as e:
        raise HTTPException(status_code=500, detail=f"Embed error: {e}")


@app.get("/list_docs")
def list_documents():
    try:
        collection = collection = client.get_or_create_collection(COLLECTION)

        # Fetch all document entries with metadata
        results = collection.get(include=["metadatas", "documents"], limit=10000)

        docs = []
        for i in range(len(results["ids"])):
            meta = results["metadatas"][i] or {}
            doc_info = {
                "doc_id": results["ids"][i],
                "metadata": meta,
            }
         
         
            docs.append(doc_info)

        return JSONResponse(content={"documents": docs, "count": len(docs)})

    except Exception as e:
        return JSONResponse(status_code=500, content={"error": str(e)})


# ---- folder watcher ----
class Handler(FileSystemEventHandler):
    def on_created(self, event):
        if event.is_directory:
            return
        p = _Path(event.src_path)
        if p.suffix.lower() in SUPPORTED:
            try:
                upsert_document(p, source="watched")
            except Exception as e:
                print("ingest error:", e)

    def on_modified(self, event):
        self.on_created(event)


if _Path(WATCH_DIR).exists():
    obs = Observer()
    obs.schedule(Handler(), WATCH_DIR, recursive=True)
    obs.start()


# ---------------- Ingest queue & jobs ----------------
INGEST_Q: "queue.Queue[tuple[str,str,str]]" = queue.Queue(maxsize=Q_MAX)
JOBS: dict[str, dict] = {}


def _ingest_worker():
    while True:
        job_id, path, source = INGEST_Q.get()
        try:
            t0 = time.time()
            chunks = upsert_document(_Path(path), source=source)
            JOBS[job_id] = {"status": "done", "path": path, "chunks": chunks, "ms": int((time.time() - t0) * 1000)}
        except Exception as e:
            JOBS[job_id] = {"status": "error", "path": path, "error": str(e)}
        finally:
            INGEST_Q.task_done()


threading.Thread(target=_ingest_worker, daemon=True).start()


@app.post("/upload_async")
def upload_async_api(file: UploadFile = File(...)):
    dest = _Path(UPLOAD_DIR) / file.filename
    dest.parent.mkdir(parents=True, exist_ok=True)
    with dest.open("wb") as f:
        f.write(file.file.read())
    jid = str(uuid.uuid4())
    JOBS[jid] = {"status": "queued", "path": str(dest)}
    try:
        INGEST_Q.put_nowait((jid, str(dest), "upload"))
    except queue.Full:
        JOBS[jid] = {"status": "error", "path": str(dest), "error": "ingest queue is full"}
    return {"ok": True, "job_id": jid, "path": str(dest)}


@app.get("/jobs")
def list_jobs():
    keys = list(JOBS.keys())[-200:]
    return {k: JOBS[k] for k in keys}


@app.get("/jobs/{job_id}")
def job_status(job_id: str):
    return JOBS.get(job_id, {"status": "unknown"})


# ---------------- Downloads ----------------
def _is_under_allowed(p: _Path) -> bool:
    roots = [_Path(UPLOAD_DIR).resolve(), _Path(WATCH_DIR).resolve()]
    try:
        rp = p.resolve()
        for r in roots:
            try:
                if rp.is_relative_to(r.resolve()):
                    return True
            except AttributeError:
                # Python 3.9 doesn't have Path.is_relative_to
                if str(rp).startswith(str(r.resolve()) + os.sep):
                    return True
        return False
    except Exception:
        return False


@app.get("/download")
def download(path: str, inline: bool = False):
    p = _Path(path)
    if not p.exists() or not p.is_file():
        raise HTTPException(404, "file not found")
    if not _is_under_allowed(p):
        raise HTTPException(403, "forbidden path")

    mt, _ = mimetypes.guess_type(str(p))
    resp = FileResponse(
        path=str(p),
        media_type=mt or "application/octet-stream",
        filename=p.name,
    )
    if inline:
        resp.headers["Content-Disposition"] = f'inline; filename="{p.name}"'
    return resp


class ZipRequest(BaseModel):
    paths: List[str]


@app.post("/download_zip")
def download_zip(req: ZipRequest):
    buf = io.BytesIO()
    with zipfile.ZipFile(buf, "w", zipfile.ZIP_DEFLATED) as z:
        for raw in req.paths or []:
            p = _Path(raw)
            if not (p.exists() and p.is_file() and _is_under_allowed(p)):
                continue
            z.write(str(p), arcname=p.name)
    buf.seek(0)
    headers = {"Content-Disposition": 'attachment; filename="documents.zip"'}
    return StreamingResponse(buf, media_type="application/zip", headers=headers)


# ---------------- Filtered search ----------------
def search_filtered(
    query: str,
    k: int = 4,
    path: Optional[str] = None,
    paths: Optional[List[str]] = None,
    prefix: Optional[str] = None,
    source: Optional[str] = None,
    org: Optional[str] = None,
    category: Optional[str] = None,
    doc_code: Optional[str] = None,
    owner: Optional[str] = None,
) -> List[Dict[str, Any]]:
    qemb = embed([query])[0]
    include = ["documents", "metadatas", "distances"]

    def to_hits(res):
        docs = (res.get("documents") or [[]])[0]
        metas = (res.get("metadatas") or [[]])[0]
        dists = (res.get("distances") or [[]])[0]
        return [{"text": d, "meta": m, "score": float(1.0 / (1e-5 + dist))}
                for d, m, dist in zip(docs, metas, dists)]

    results: List[Dict[str, Any]] = []

    if path:
        res = collection.query(query_embeddings=[qemb], n_results=max(k, 8),
                               include=include, where={"path": path})
        results.extend(to_hits(res))
    elif paths:
        for p in paths:
            res = collection.query(query_embeddings=[qemb], n_results=max(2, k // max(1, len(paths))) + 6,
                                   include=include, where={"path": p})
            results.extend(to_hits(res))
    elif prefix:
        try:
            res = collection.query(query_embeddings=[qemb], n_results=max(k, 12),
                                   include=include, where={"path": {"$contains": prefix}})
            results.extend(to_hits(res))
        except Exception:
            res = collection.query(query_embeddings=[qemb], n_results=max(k * 5, 20), include=include)
            results.extend([h for h in to_hits(res) if str(h["meta"].get("path", "")).startswith(prefix)])
    elif source or org or category or doc_code or owner:
        where: Dict[str, Any] = {}
        if source:   where["source"] = source
        if org:      where["org"] = org
        if category: where["category"] = category
        if doc_code: where["doc_code"] = doc_code
        if owner:    where["owner"] = owner
        res = collection.query(query_embeddings=[qemb], n_results=max(k, 12),
                               include=include, where=where)
        results.extend(to_hits(res))
    else:
        res = collection.query(query_embeddings=[qemb], n_results=k, include=include)
        results.extend(to_hits(res))

    seen: Dict[Tuple[Any, Any], Dict[str, Any]] = {}
    for h in results:
        key = (h["meta"].get("doc_id") or h["meta"].get("path"), h["meta"].get("chunk"))
        if key not in seen or h["score"] > seen[key]["score"]:
            seen[key] = h
    hits = sorted(seen.values(), key=lambda x: x["score"], reverse=True)[:k]
    return hits


@app.post("/query_path")
def query_path(body: Dict[str, Any] = Body(...)):
    query = body.get("query", "")
    k = int(body.get("k", 4))
    history = body.get("history")
    path = body.get("path")
    paths = body.get("paths")
    prefix = body.get("prefix")
    source = body.get("source")
    model = body.get("model")

    org = body.get("org")
    category = body.get("category")
    doc_code = body.get("doc_code")
    owner = body.get("owner")

    hits = search_filtered(query, k=10, path=path, paths=paths, prefix=prefix, source=source,
                           org=org, category=category, doc_code=doc_code, owner=owner)
    hits = rerank_sources(query, hits)
    for idx, h in enumerate(hits, 1):
        h["index"] = idx
    answer = ask_with_context(query, hits, chat_history=history, model=model)
    filtered = filter_cited_sources(answer, hits)
    return {"answer": answer, "sources": filtered}


# ---------------- New: Pydantic model for SharePoint ingest ----------------
class IngestDocument(BaseModel):
    # Identity & links (from SharePoint)
    sp_site_id: Optional[str] = None
    sp_list_id: Optional[str] = None
    sp_item_id: Optional[str] = None
    sp_drive_id: Optional[str] = None
    sp_file_id: Optional[str] = None
    sp_web_url: str

    # Versioning
    etag: Optional[str] = None
    version_label: Optional[str] = None

    # Core metadata
    title: Optional[str] = None
    doc_code: Optional[str] = None
    org_code: Optional[str] = None
    org: Optional[str] = None
    category: Optional[str] = None
    owner: Optional[str] = None
    version: Optional[str] = None
    revision_date: Optional[str] = None
    latest_review_date: Optional[str] = None
    document_review_date: Optional[str] = None
    review_approval_date: Optional[str] = None
    keywords: Optional[List[str]] = None
    enterprise_keywords: Optional[List[str]] = None
    association_ids: Optional[List[str]] = None
    domain: Optional[str] = "HR"
    allowed_groups: Optional[List[str]] = None

    # Content options (you’ll use content_bytes)
    file_name: Optional[str] = None
    content_bytes: Optional[str] = None   # base64 of the file bytes
    text_content: Optional[str] = None    # if you pre-extract text in your SP worker

    # Optional overrides
    chunk_size: Optional[int] = None
    chunk_overlap: Optional[int] = None
    persist: Optional[bool] = False       # ignored; never persist files locally


# ---------------- New: SharePoint-first ingest (no local persistence) ----------------
@app.post("/ingest_document")
def ingest_document_api(body: IngestDocument):
    """
    Accept SharePoint metadata + content (base64 bytes or pre-extracted text),
    parse to text in-memory (if needed), chunk, embed, upsert. No file persistence.
    """
    # Use per-request chunk overrides if provided
    global CHUNK_SIZE, CHUNK_OVERLAP
    orig_size, orig_overlap = CHUNK_SIZE, CHUNK_OVERLAP
    try:
        if body.chunk_size: CHUNK_SIZE = int(body.chunk_size)
        if body.chunk_overlap: CHUNK_OVERLAP = int(body.chunk_overlap)

        # Build stable versioned doc_id
        version_key = body.version_label or body.etag or "v1"
        spid = str(body.sp_item_id or body.sp_file_id or body.sp_web_url)
        doc_id = f"{spid}:{version_key}"

        # Base metadata attached to every chunk
        base_meta = {
            "source": "sharepoint",
            "sp_site_id": body.sp_site_id,
            "sp_list_id": body.sp_list_id,
            "sp_item_id": body.sp_item_id,
            "sp_drive_id": body.sp_drive_id,
            "sp_file_id": body.sp_file_id,
            "sp_web_url": body.sp_web_url,
            "etag": body.etag,
            "version_label": body.version_label,
            "summary" : "",
            "title": body.title,
            "doc_code": body.doc_code,
            "org_code": body.org_code,
            "org": body.org,
            "category": body.category,
            "owner": body.owner,
            "version": body.version,
            "revision_date": body.revision_date,
            "latest_review_date": body.latest_review_date,
            "document_review_date": body.document_review_date,
            "review_approval_date": body.review_approval_date,
            "keywords": body.keywords or [],
            "enterprise_keywords": body.enterprise_keywords or [],
            "association_ids": body.association_ids or [],
            "domain": body.domain or "HR",
            "allowed_groups": body.allowed_groups or ["AllEmployees"],
        }

        # 1) If text provided, use directly (fastest)
        if body.text_content and str(body.text_content).strip():
            text = clean_document_text(body.text_content)
            if len(text) < 500:
                raise HTTPException(status_code=400, detail="document under 500 characters after cleanup")
            summary, category, keywords  = summarize_document(text)
            meta = dict(base_meta)
            meta.update({"summary": summary, "category": category, "keywords": keywords})
            n = upsert_text(doc_id, text, meta)
            return {"ok": True, "doc_id": doc_id, "chunks": n, "used": "text_content", "summary":summary}

        # 2) Else parse from base64 content bytes ephemerally
        if body.content_bytes:
            raw = base64.b64decode(body.content_bytes)
            suffix = _Path(body.file_name).suffix if body.file_name else ""
            with tempfile.NamedTemporaryFile(delete=False, suffix=suffix) as tf:
                tmp = _Path(tf.name)
                tf.write(raw)
            try:
                text = read_text(tmp)
            finally:
                try:
                    tmp.unlink(missing_ok=True)
                except TypeError:
                    if tmp.exists():
                        tmp.unlink()
            text = clean_document_text(text)
            if len(text) < 500:
                raise HTTPException(status_code=400, detail="document under 500 characters after cleanup")
            summary, category, keywords = summarize_document(text)
            meta = dict(base_meta)
            meta.update({"summary": summary, "category": category, "keywords": keywords})
            n = upsert_text(doc_id, text, meta)
            return {"ok": True, "doc_id": doc_id, "chunks": n, "used": "content_bytes"}

        raise HTTPException(status_code=400, detail="Provide either text_content or content_bytes.")
    finally:
        CHUNK_SIZE, CHUNK_OVERLAP = orig_size, orig_overlap


# ---------------- New: Delete by SharePoint identity ----------------
@app.delete("/delete_sp")
def delete_by_sp(sp_item_id: Optional[str] = Query(None),
                 sp_file_id: Optional[str] = Query(None),
                 version: Optional[str] = Query(None),
                 etag: Optional[str] = Query(None)):
    """
    Delete all chunks for a SharePoint document identity. If version/etag is
    supplied, only that version is removed; otherwise all versions are removed.
    """
    where: Dict[str, Any] = {}
    if sp_item_id:
        where["sp_item_id"] = sp_item_id
    if sp_file_id:
        where["sp_file_id"] = sp_file_id
    if not where:
        raise HTTPException(400, "Provide sp_item_id or sp_file_id")
    if version:
        where["version_label"] = version
    if etag:
        where["etag"] = etag
    try:
        collection.delete(where=where)
        return {"ok": True, "where": where}
    except Exception as e:
        return {"ok": False, "error": str(e), "where": where}<|MERGE_RESOLUTION|>--- conflicted
+++ resolved
@@ -412,8 +412,6 @@
     return cleaned.strip()
 
 
-<<<<<<< HEAD
-=======
 def call_llm(prompt: str) -> str:
     """Send a prompt to the configured LLM and return the raw text response."""
     try:
@@ -437,7 +435,6 @@
     return ""
 
 
->>>>>>> a4e7bf64
 def summarize_document(text_content):
     prompt = f"""
     Summarize the following document content and extract metadata. 
@@ -448,7 +445,6 @@
       "category": "<one or two word category>",
       "keywords": ["<keyword1>", "<keyword2>", ...]
     }}
-<<<<<<< HEAD
 
     Document:
     {text_content}
@@ -459,18 +455,6 @@
     raw_content = call_llm(prompt)
     print("LLM raw content:", raw_content)
 
-=======
-
-    Document:
-    {text_content}
-
-    Only respond with valid JSON. Do not include any explanatory text or commentary.
-    """
-
-    raw_content = call_llm(prompt)
-    print("LLM raw content:", raw_content)
-
->>>>>>> a4e7bf64
     # Try full JSON parse
     try:
         data = json.loads(raw_content)
